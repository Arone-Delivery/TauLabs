#!/usr/bin/python

from numpy import *
from matplotlib.pylab import *

def mag_calibration(mag,gyros=None,LH=200,LV=500):
        """ Calibrates the magnetometer data by fitting it to a sphere,
        ideally when constantly turning to spread the data around that
        sphere somewhat evenly (or at least in a horizontal plane)"""

        import numpy
        from scipy.optimize import minimize
        from numpy.core.multiarray import arange

        def find_spinning(mag,gyros):
                """ return the indicies in the magnetometer data when
                the gyro indicates it is spinning on the z axis """

                import scipy.signal
                from matplotlib.mlab import find

                threshold = 40
                spinning = scipy.signal.medfilt(abs(gyros['z'][:,0]),kernel_size=5) > threshold

                # make sure to always find end elements
                spinning = numpy.concatenate((numpy.array([False]),spinning,numpy.array([False])))
                start = find(spinning[1:] & ~spinning[0:-1])
                stop = find(~spinning[1:] & spinning[0:-1])-1

                tstart = gyros['time'][start]
                tstop = gyros['time'][stop]

                idx = numpy.zeros((0),dtype=int)
                for i in arange(tstart.size):

                        i1 = abs(mag['time']-tstart[i]).argmin()
                        i2 = abs(mag['time']-tstop[i]).argmin()
                        
                        idx = numpy.concatenate((idx,arange(i1,i2,dtype=int)))

                return idx

        if gyros is not None:
                idx = find_spinning(mag,gyros)
        else:
                idx = arange(mag['time'].size)

        mag_x = mag['x'][idx,0]
        mag_y = mag['y'][idx,0]
        mag_z = mag['z'][idx,0]

        rx = max(mag_x) - min(mag_x)
        ry = max(mag_y) - min(mag_y)

        mx = rx / 2 + min(mag_x)
        my = ry / 2 + min(mag_y)

        def distortion(x,mag_x=mag_x,mag_y=mag_y,mag_z=mag_z,LH=LH,LV=LV):
                """ loss function for distortion from spherical data """
                from numpy import sqrt, mean
                cor_x = mag_x * x[0] - x[3]
                cor_y = mag_y * x[1] - x[4]
                cor_z = mag_z * x[2] - x[5]
                l = sqrt(cor_x**2 + cor_y**2 + cor_z**2)
                L0 = sqrt(LH**2 + LV**2)
                spherical_error = numpy.mean((l - L0)**2)

                # note that ideally the horizontal error would be calculated
                # after correcting for attitude but that requires high temporal
                # accuracy from attitude which we don't want to requires. this
                # works well in practice.
                lh = sqrt(cor_x**2 + cor_y**2)
                err = (lh - LH)**2
                horizontal_error = numpy.mean(err)

                # weight both the spherical error and the horizontal error
                # components equally
                return spherical_error+horizontal_error

        cons = ({'type': 'ineq', 'fun' : lambda x: numpy.array([x[0] - 0.5])},
                {'type': 'ineq', 'fun' : lambda x: numpy.array([x[1] - 0.5])},
                {'type': 'ineq', 'fun' : lambda x: numpy.array([x[2] - 0.5])})
        opts = {'xtol': 1e-8, 'disp': False, 'maxiter': 10000}

        # method of COBYLA also works well
        x0 = numpy.array([1, 1, 1, numpy.mean(mag_x), numpy.mean(mag_y), numpy.mean(mag_z)])
        res = minimize(distortion, x0, method='COBYLA', options=opts, constraints=cons)

        x = res.x
        cor_x = mag_x * x[0] - x[3]
        cor_y = mag_y * x[1] - x[4]
        cor_z = mag_z * x[2] - x[5]

        import matplotlib
        from numpy import sqrt
        matplotlib.pyplot.subplot(1,2,1)
        matplotlib.pyplot.plot(cor_x,cor_y,'.',cor_x,cor_z,'.',cor_z,cor_y,'.')
        #matplotlib.pyplot.xlim(-1,1)
        #matplotlib.pyplot.ylim(-1,1)
        matplotlib.pyplot.subplot(1,2,2)
        matplotlib.pyplot.plot(sqrt(cor_x**2+cor_y**2+cor_z**2))

        return res, cor_x, cor_y, cor_z

def main():
        import sys, os
        sys.path.insert(1, os.path.dirname(sys.path[0]))
        from taulabs import telemetry
<<<<<<< HEAD
        uavo_list = telemetry.get_telemetry_by_args()
	from taulabs.uavo import UAVO_Magnetometer, UAVO_Gyros
=======
        uavo_list = telemetry.GetUavoBasedOnArgs()
        from taulabs.uavo import UAVO_Magnetometer, UAVO_Gyros
>>>>>>> 7c84d31c

        print mag_calibration(uavo_list.as_numpy_array(UAVO_Magnetometer), uavo_list.as_numpy_array(UAVO_Gyros))

        # Wait for user to close window.
        matplotlib.pyplot.show()

if __name__ == "__main__":
        main()<|MERGE_RESOLUTION|>--- conflicted
+++ resolved
@@ -106,13 +106,8 @@
         import sys, os
         sys.path.insert(1, os.path.dirname(sys.path[0]))
         from taulabs import telemetry
-<<<<<<< HEAD
         uavo_list = telemetry.get_telemetry_by_args()
-	from taulabs.uavo import UAVO_Magnetometer, UAVO_Gyros
-=======
-        uavo_list = telemetry.GetUavoBasedOnArgs()
         from taulabs.uavo import UAVO_Magnetometer, UAVO_Gyros
->>>>>>> 7c84d31c
 
         print mag_calibration(uavo_list.as_numpy_array(UAVO_Magnetometer), uavo_list.as_numpy_array(UAVO_Gyros))
 

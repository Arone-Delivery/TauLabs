--- conflicted
+++ resolved
@@ -635,8 +635,6 @@
         ss  << ", ";
         if (plotData2->xData->isEmpty ())
         {
-<<<<<<< HEAD
-=======
             ss  << ", ";
             if (plotData2->xData->isEmpty ())
             {
@@ -646,7 +644,6 @@
                 ss  << QString().sprintf("%3.6g",plotData2->yData->last());
                 m_csvLoggingDataValid=1;
             }
->>>>>>> a19bbb7e
         }
         else
         {

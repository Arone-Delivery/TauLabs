TEMPLATE = lib
TARGET = Config
DEFINES += CONFIG_LIBRARY
QT += svg
include(config_dependencies.pri)
INCLUDEPATH += ../../libs/eigen
OTHER_FILES += Config.pluginspec
HEADERS += configplugin.h \
    configgadgetconfiguration.h \
    configgadgetwidget.h \
    configgadgetfactory.h \
    configgadgetoptionspage.h \
    configgadget.h \
    fancytabwidget.h \
    configinputwidget.h \
    configoutputwidget.h \
    configairframewidget.h \
    config_pro_hw_widget.h \
    config_cc_hw_widget.h \
    configccattitudewidget.h \
    configccpmwidget.h \
    configstabilizationwidget.h \
    assertions.h \
    calibration.h \
    defaultattitudewidget.h \
    defaulthwsettingswidget.h \
    inputchannelform.h \
    configcamerastabilizationwidget.h \
    outputchannelform.h \
<<<<<<< HEAD
    configrevowidget.h
=======
    config_global.h
>>>>>>> 6d004f06
SOURCES += configplugin.cpp \
    configgadgetconfiguration.cpp \
    configgadgetwidget.cpp \
    configgadgetfactory.cpp \
    configgadgetoptionspage.cpp \
    configgadget.cpp \
    fancytabwidget.cpp \
    configinputwidget.cpp \
    configoutputwidget.cpp \
    configairframewidget.cpp \
    config_pro_hw_widget.cpp \
    config_cc_hw_widget.cpp \
    configccattitudewidget.cpp \
    configccpmwidget.cpp \
    configstabilizationwidget.cpp \
    twostep.cpp \
    legacy-calibration.cpp \
    gyro-calibration.cpp \
    alignment-calibration.cpp \
    defaultattitudewidget.cpp \
    defaulthwsettingswidget.cpp \
    inputchannelform.cpp \
    configcamerastabilizationwidget.cpp \
    outputchannelform.cpp \
    configrevowidget.cpp
FORMS += airframe.ui \
    cc_hw_settings.ui \
    pro_hw_settings.ui \
    ccpm.ui \
    stabilization.ui \
    input.ui \
    output.ui \
    ccattitude.ui \
    defaultattitude.ui \
    defaulthwsettings.ui \
    inputchannelform.ui \
    camerastabilization.ui \
    outputchannelform.ui \
    revosensors.ui
RESOURCES += configgadget.qrc<|MERGE_RESOLUTION|>--- conflicted
+++ resolved
@@ -27,11 +27,8 @@
     inputchannelform.h \
     configcamerastabilizationwidget.h \
     outputchannelform.h \
-<<<<<<< HEAD
-    configrevowidget.h
-=======
+    configrevowidget.h \
     config_global.h
->>>>>>> 6d004f06
 SOURCES += configplugin.cpp \
     configgadgetconfiguration.cpp \
     configgadgetwidget.cpp \

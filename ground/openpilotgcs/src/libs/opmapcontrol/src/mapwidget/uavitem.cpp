--- conflicted
+++ resolved
@@ -51,14 +51,11 @@
         mapfollowtype=UAVMapFollowType::None;
         trailtype=UAVTrailType::ByDistance;
         timer.start();
-<<<<<<< HEAD
+
+        generateArrowhead();
         setCacheMode(QGraphicsItem::DeviceCoordinateCache);
         connect(map,SIGNAL(childRefreshPosition()),this,SLOT(RefreshPos()));
         connect(map,SIGNAL(childSetOpacity(qreal)),this,SLOT(setOpacitySlot(qreal)));
-=======
-
-        generateArrowhead();
->>>>>>> ca4fbd51
     }
     UAVItem::~UAVItem()
     {
@@ -96,6 +93,7 @@
         //*********** Create trend arc
         double radius;
         double spanAngle = yawRate_dps * 5; //Forecast 5 seconds into the future
+
 
         //Find the scale factor between meters and pixels
         double pixels2meters = map->Projection()->GetGroundResolution(map->ZoomTotal(),coord.Lat());
@@ -221,13 +219,6 @@
         painter->setPen(myPen);
         painter->drawPath(path);
 
-<<<<<<< HEAD
-
-        //Last thing to do: set bound rectangle as function of largest object
-        prepareGeometryChange();
-        boundingRectSize=groundspeed_mps_filt*ringTime*4*meters2pixels+20; //Largest object is currently the biggest ring + a little bit of margin for the text
-=======
->>>>>>> ca4fbd51
     }
 
     QRectF UAVItem::boundingRect()const
@@ -421,13 +412,10 @@
         refreshPaint_flag=true;
     }
 
-<<<<<<< HEAD
     void UAVItem::setOpacitySlot(qreal opacity)
     {
         this->setOpacity(opacity);
     }
-=======
->>>>>>> ca4fbd51
     void UAVItem::SetTrailType(const UAVTrailType::Types &value)
     {
         trailtype=value;

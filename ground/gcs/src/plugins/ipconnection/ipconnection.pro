--- conflicted
+++ resolved
@@ -1,7 +1,6 @@
-<<<<<<< HEAD
 TEMPLATE = lib
 TARGET = IPconnection
-include(../../openpilotgcsplugin.pri)
+include(../../abovegroundlabsgcsplugin.pri)
 include(ipconnection_dependencies.pri)
 HEADERS += ipconnectionplugin.h \
     ipconnection_global.h \
@@ -17,23 +16,4 @@
 RESOURCES += 
 DEFINES += IPconnection_LIBRARY
 OTHER_FILES += IPconnection.pluginspec
-QT += network
-=======
-TEMPLATE = lib
-TARGET = IPconnection
-include(../../abovegroundlabsgcsplugin.pri)
-include(ipconnection_dependencies.pri)
-HEADERS += ipconnectionplugin.h \
-    ipconnection_global.h \
-    ipconnectionconfiguration.h \
-    ipconnectionoptionspage.h \
-    ipconnection_internal.h
-SOURCES += ipconnectionplugin.cpp \
-    ipconnectionconfiguration.cpp \
-    ipconnectionoptionspage.cpp
-FORMS += ipconnectionoptionspage.ui
-RESOURCES += 
-DEFINES += IPconnection_LIBRARY
-OTHER_FILES += IPconnection.pluginspec
-QT += network
->>>>>>> 704dc66f
+QT += network
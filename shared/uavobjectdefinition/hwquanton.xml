<xml>
	<object name="HwQuanton" singleinstance="true" settings="true" category="HardwareSettings">
		<description>Selection of optional hardware configurations.</description>

		<field name="RcvrPort" units="function" type="enum" elements="1" options="Disabled,PWM,PWM+ADC,PPM,PPM+ADC,PPM+PWM,PPM+PWM+ADC,PPM+Outputs,PPM+Outputs+ADC,Outputs,Outputs+ADC" defaultvalue="PWM"/>

		<field name="Uart1" units="function" type="enum" elements="1"  defaultvalue="Disabled">
			<options>
				<option>Disabled</option>
				<option>Telemetry</option>
				<option>GPS</option>
				<option>I2C</option>
				<option>DSM2</option>
				<option>DSMX (10bit)</option>
				<option>DSMX (11bit)</option>
				<option>DebugConsole</option>
				<option>ComBridge</option>
				<option>MavLinkTX</option>
				<option>MavLinkTX_GPS_RX</option>
				<option>HoTT SUMD</option>
				<option>HoTT SUMH</option>
				<option>HoTT Telemetry</option>
				<option>FrSKY Sensor Hub</option>
<<<<<<< HEAD
				<option>PicoC</option>
=======
				<option>LighttelemetryTx</option>
>>>>>>> 659f7653
			</options>
		</field>

		<field name="Uart2" units="function" type="enum" elements="1"  defaultvalue="Disabled">
			<options>
				<option>Disabled</option>
				<option>Telemetry</option>
				<option>GPS</option>
				<option>S.BUS</option>
				<option>DSM2</option>
				<option>DSMX (10bit)</option>
				<option>DSMX (11bit)</option>
				<option>DebugConsole</option>
				<option>ComBridge</option>
				<option>MavLinkTX</option>
				<option>MavLinkTX_GPS_RX</option>
				<option>HoTT SUMD</option>
				<option>HoTT SUMH</option>
				<option>HoTT Telemetry</option>
				<option>FrSKY Sensor Hub</option>
<<<<<<< HEAD
				<option>PicoC</option>
=======
				<option>LighttelemetryTx</option>
>>>>>>> 659f7653
			</options>
		</field>

		<field name="Uart3" units="function" type="enum" elements="1"  defaultvalue="Disabled">
			<options>
				<option>Disabled</option>
				<option>Telemetry</option>
				<option>GPS</option>
				<option>I2C</option>
				<option>DSM2</option>
				<option>DSMX (10bit)</option>
				<option>DSMX (11bit)</option>
				<option>DebugConsole</option>
				<option>ComBridge</option>
				<option>MavLinkTX</option>
				<option>MavLinkTX_GPS_RX</option>
				<option>HoTT SUMD</option>
				<option>HoTT SUMH</option>
				<option>HoTT Telemetry</option>
				<option>FrSKY Sensor Hub</option>
<<<<<<< HEAD
				<option>PicoC</option>
=======
				<option>LighttelemetryTx</option>
>>>>>>> 659f7653
			</options>
		</field>

		<field name="Uart4" units="function" type="enum" elements="1"  defaultvalue="Telemetry">
			<options>
				<option>Disabled</option>
				<option>Telemetry</option>
				<option>GPS</option>
				<option>DSM2</option>
				<option>DSMX (10bit)</option>
				<option>DSMX (11bit)</option>
				<option>DebugConsole</option>
				<option>ComBridge</option>
				<option>MavLinkTX</option>
				<option>MavLinkTX_GPS_RX</option>
				<option>HoTT SUMD</option>
				<option>HoTT SUMH</option>
				<option>HoTT Telemetry</option>
				<option>LighttelemetryTx</option>
				<option>FrSKY Sensor Hub</option>
				<option>PicoC</option>
			</options>
		</field>

		<field name="Uart5" units="function" type="enum" elements="1"  defaultvalue="GPS">
			<options>
				<option>Disabled</option>
				<option>Telemetry</option>
				<option>GPS</option>
				<option>DSM2</option>
				<option>DSMX (10bit)</option>
				<option>DSMX (11bit)</option>
				<option>DebugConsole</option>
				<option>ComBridge</option>
				<option>MavLinkTX</option>
				<option>MavLinkTX_GPS_RX</option>
				<option>HoTT SUMD</option>
				<option>HoTT SUMH</option>
				<option>HoTT Telemetry</option>
				<option>FrSKY Sensor Hub</option>
<<<<<<< HEAD
				<option>PicoC</option>
=======
				<option>LighttelemetryTx</option>
>>>>>>> 659f7653
			</options>
		</field>

		<field name="USB_HIDPort" units="function" type="enum" elements="1" options="USBTelemetry,RCTransmitter,Disabled" defaultvalue="USBTelemetry"/>
		<field name="USB_VCPPort" units="function" type="enum" elements="1" options="USBTelemetry,ComBridge,DebugConsole,PicoC,Disabled" defaultvalue="Disabled"/>

		<field name="DSMxBind" units=""  type="uint8"  elements="1" defaultvalue="0"/>

		<field name="GyroRange" units="deg/s" type="enum" elements="1" options="250,500,1000,2000" defaultvalue="500"/>
		<field name="AccelRange" units="*gravity m/s^2" type="enum" elements="1" options="2G,4G,8G,16G" defaultvalue="8G"/>
		<field name="MPU6000Rate" units="" type="enum" elements="1" options="200,333,500,666,1000,2000,4000,8000" defaultvalue="666"/>
		<field name="MPU6000DLPF" units="" type="enum" elements="1" options="256,188,98,42,20,10,5" defaultvalue="256"/>
		
		<field name="Magnetometer" units="function" type="enum" elements="1" options="Disabled,Internal,ExternalI2CUart1,ExternalI2CUart3" defaultvalue="Internal"/>
		<field name="ExtMagOrientation" units="function" type="enum" elements="1" options="Top0degCW,Top90degCW,Top180degCW,Top270degCW,Bottom0degCW,Bottom90degCW,Bottom180degCW,Bottom270degCW" defaultvalue="Top0degCW" />
	
		<access gcs="readwrite" flight="readwrite"/>
		<telemetrygcs acked="true" updatemode="onchange" period="0"/>
		<telemetryflight acked="true" updatemode="onchange" period="0"/>
		<logging updatemode="manual" period="0"/>
	</object>
</xml><|MERGE_RESOLUTION|>--- conflicted
+++ resolved
@@ -21,11 +21,8 @@
 				<option>HoTT SUMH</option>
 				<option>HoTT Telemetry</option>
 				<option>FrSKY Sensor Hub</option>
-<<<<<<< HEAD
 				<option>PicoC</option>
-=======
 				<option>LighttelemetryTx</option>
->>>>>>> 659f7653
 			</options>
 		</field>
 
@@ -46,11 +43,8 @@
 				<option>HoTT SUMH</option>
 				<option>HoTT Telemetry</option>
 				<option>FrSKY Sensor Hub</option>
-<<<<<<< HEAD
 				<option>PicoC</option>
-=======
 				<option>LighttelemetryTx</option>
->>>>>>> 659f7653
 			</options>
 		</field>
 
@@ -71,11 +65,8 @@
 				<option>HoTT SUMH</option>
 				<option>HoTT Telemetry</option>
 				<option>FrSKY Sensor Hub</option>
-<<<<<<< HEAD
 				<option>PicoC</option>
-=======
 				<option>LighttelemetryTx</option>
->>>>>>> 659f7653
 			</options>
 		</field>
 
@@ -116,11 +107,8 @@
 				<option>HoTT SUMH</option>
 				<option>HoTT Telemetry</option>
 				<option>FrSKY Sensor Hub</option>
-<<<<<<< HEAD
 				<option>PicoC</option>
-=======
 				<option>LighttelemetryTx</option>
->>>>>>> 659f7653
 			</options>
 		</field>
 

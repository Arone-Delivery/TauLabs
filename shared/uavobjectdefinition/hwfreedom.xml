--- conflicted
+++ resolved
@@ -18,12 +18,9 @@
 				<option>HoTT SUMD</option>
 				<option>HoTT SUMH</option>
 				<option>HoTT Telemetry</option>
-<<<<<<< HEAD
 				<option>PicoC</option>
-=======
 				<option>FrSKY Sensor Hub</option>
 				<option>LighttelemetryTx</option>
->>>>>>> 659f7653
 			</options>
 		</field>
 		<field name="FlexiPort" units="function" type="enum" elements="1" defaultvalue="GPS">
@@ -42,12 +39,9 @@
 				<option>HoTT SUMD</option>
 				<option>HoTT SUMH</option>
 				<option>HoTT Telemetry</option>
-<<<<<<< HEAD
 				<option>PicoC</option>
-=======
 				<option>FrSKY Sensor Hub</option>
 				<option>LighttelemetryTx</option>
->>>>>>> 659f7653
 			</options>
 		</field>
 		<field name="RcvrPort" units="function" type="enum" elements="1" defaultvalue="Disabled">

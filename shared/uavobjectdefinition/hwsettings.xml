<xml>
<<<<<<< HEAD
	<object name="HwSettings" singleinstance="true" settings="true">
		<description>Selection of optional hardware configurations.</description>
		<field name="CC_FlexiPort" units="function" type="enum" elements="1" options="Disabled,Telemetry,GPS,Spektrum,ComAux,I2C" defaultvalue="Disabled"/>
		<field name="CC_MainPort" units="function" type="enum" elements="1" options="Disabled,Telemetry,S.Bus,GPS,Spektrum,ComAux" defaultvalue="Telemetry"/>
		<field name="OptionalModules" units="" type="enum" elementnames="CameraStabilization,GPS" options="Disabled,Enabled" defaultvalue="Disabled"/>
		<access gcs="readwrite" flight="readwrite"/>
		<telemetrygcs acked="true" updatemode="onchange" period="0"/>
		<telemetryflight acked="true" updatemode="onchange" period="0"/>
		<logging updatemode="never" period="0"/>
=======
    <object name="HwSettings" singleinstance="true" settings="true">
        <description>Selection of optional hardware configurations.</description>
        <field name="CC_FlexiPort" units="function" type="enum" elements="1" options="Disabled,Telemetry,GPS,Spektrum,ComAux,I2C" defaultvalue="Disabled"/>
        <field name="CC_MainPort" units="function" type="enum" elements="1" options="Disabled,Telemetry,S.Bus,GPS,Spektrum,ComAux" defaultvalue="Telemetry"/>
        <field name="DSMxBind" units=""  type="uint8"  elements="1" defaultvalue="0"/>
        <access gcs="readwrite" flight="readwrite"/>
        <telemetrygcs acked="true" updatemode="onchange" period="0"/>
        <telemetryflight acked="true" updatemode="onchange" period="0"/>
        <logging updatemode="never" period="0"/>
>>>>>>> 9f35b693
    </object>
</xml><|MERGE_RESOLUTION|>--- conflicted
+++ resolved
@@ -1,24 +1,13 @@
 <xml>
-<<<<<<< HEAD
 	<object name="HwSettings" singleinstance="true" settings="true">
 		<description>Selection of optional hardware configurations.</description>
 		<field name="CC_FlexiPort" units="function" type="enum" elements="1" options="Disabled,Telemetry,GPS,Spektrum,ComAux,I2C" defaultvalue="Disabled"/>
 		<field name="CC_MainPort" units="function" type="enum" elements="1" options="Disabled,Telemetry,S.Bus,GPS,Spektrum,ComAux" defaultvalue="Telemetry"/>
 		<field name="OptionalModules" units="" type="enum" elementnames="CameraStabilization,GPS" options="Disabled,Enabled" defaultvalue="Disabled"/>
+		<field name="DSMxBind" units=""  type="uint8"  elements="1" defaultvalue="0"/>
 		<access gcs="readwrite" flight="readwrite"/>
 		<telemetrygcs acked="true" updatemode="onchange" period="0"/>
 		<telemetryflight acked="true" updatemode="onchange" period="0"/>
 		<logging updatemode="never" period="0"/>
-=======
-    <object name="HwSettings" singleinstance="true" settings="true">
-        <description>Selection of optional hardware configurations.</description>
-        <field name="CC_FlexiPort" units="function" type="enum" elements="1" options="Disabled,Telemetry,GPS,Spektrum,ComAux,I2C" defaultvalue="Disabled"/>
-        <field name="CC_MainPort" units="function" type="enum" elements="1" options="Disabled,Telemetry,S.Bus,GPS,Spektrum,ComAux" defaultvalue="Telemetry"/>
-        <field name="DSMxBind" units=""  type="uint8"  elements="1" defaultvalue="0"/>
-        <access gcs="readwrite" flight="readwrite"/>
-        <telemetrygcs acked="true" updatemode="onchange" period="0"/>
-        <telemetryflight acked="true" updatemode="onchange" period="0"/>
-        <logging updatemode="never" period="0"/>
->>>>>>> 9f35b693
     </object>
 </xml>
/**
 ******************************************************************************
 * @addtogroup OpenPilotSystem OpenPilot System
 * @{
 * @addtogroup OpenPilotCore OpenPilot Core
 * @{
 * @file       pios_board.h
 * @author     The OpenPilot Team, http://www.openpilot.org Copyright (C) 2012.
 * @brief      Defines board hardware for the OpenPilot Version 1.1 hardware.
 * @see        The GNU Public License (GPL) Version 3
 *
 *****************************************************************************/
/*
 * This program is free software; you can redistribute it and/or modify
 * it under the terms of the GNU General Public License as published by
 * the Free Software Foundation; either version 3 of the License, or
 * (at your option) any later version.
 *
 * This program is distributed in the hope that it will be useful, but
 * WITHOUT ANY WARRANTY; without even the implied warranty of MERCHANTABILITY
 * or FITNESS FOR A PARTICULAR PURPOSE. See the GNU General Public License
 * for more details.
 *
 * You should have received a copy of the GNU General Public License along
 * with this program; if not, write to the Free Software Foundation, Inc.,
 * 59 Temple Place, Suite 330, Boston, MA 02111-1307 USA
 */


#ifndef STM3210E_INS_H_
#define STM3210E_INS_H_

#include <stdbool.h>

//------------------------
// Timers and Channels Used
//------------------------
/*
Timer | Channel 1 | Channel 2 | Channel 3 | Channel 4
------+-----------+-----------+-----------+----------
TIM1  |           |           |           |
TIM2  | --------------- PIOS_DELAY -----------------
TIM3  |           |           |           |
TIM4  |           |           |           |
TIM5  |           |           |           |
TIM6  |           |           |           |
TIM7  |           |           |           |
TIM8  |           |           |           |
------+-----------+-----------+-----------+----------
*/

//------------------------
// DMA Channels Used
//------------------------
/* Channel 1  -                                 */
/* Channel 2  - SPI1 RX                         */
/* Channel 3  - SPI1 TX                         */
/* Channel 4  - SPI2 RX                         */
/* Channel 5  - SPI2 TX                         */
/* Channel 6  -                                 */
/* Channel 7  -                                 */
/* Channel 8  -                                 */
/* Channel 9  -                                 */
/* Channel 10 -                                 */
/* Channel 11 -                                 */
/* Channel 12 -                                 */

//------------------------
// BOOTLOADER_SETTINGS
//------------------------
#define BOARD_READABLE	true
#define BOARD_WRITABLE	true
#define MAX_DEL_RETRYS	3


//------------------------
// PIOS_LED
//------------------------
#define PIOS_LED_HEARTBEAT	0
#define PIOS_LED_ALARM		1

//------------------------
// PIOS_SPI
// See also pios_board.c
//------------------------
#define PIOS_SPI_MAX_DEVS        3

//------------------------
// PIOS_WDG
//------------------------
#define PIOS_WATCHDOG_TIMEOUT    250
#define PIOS_WDG_REGISTER        RTC_BKP_DR4
#define PIOS_WDG_ACTUATOR        0x0001
#define PIOS_WDG_STABILIZATION   0x0002
#define PIOS_WDG_ATTITUDE        0x0004
#define PIOS_WDG_MANUAL          0x0008
#define PIOS_WDG_SENSORS         0x0010
<<<<<<< HEAD
=======
#define PIOS_WDG_AUTOTUNE        0x0020
>>>>>>> 49e7fc0b

//------------------------
// PIOS_I2C
// See also pios_board.c
//------------------------
#define PIOS_I2C_MAX_DEVS			3
extern uint32_t pios_i2c_mag_adapter_id;
#define PIOS_I2C_MAIN_ADAPTER			(pios_i2c_mag_adapter_id)
extern uint32_t pios_i2c_flexiport_adapter_id;
#define PIOS_I2C_FLEXI_ADAPTER			(pios_i2c_flexiport_adapter_id)
#define PIOS_I2C_ETASV3_ADAPTER			(PIOS_I2C_FLEXI_ADAPTER)

//-------------------------
// PIOS_USART
//
// See also pios_board.c
//-------------------------
#define PIOS_USART_MAX_DEVS             5

//-------------------------
// PIOS_COM
//
// See also pios_board.c
//-------------------------
#define PIOS_COM_MAX_DEVS               4
extern uint32_t pios_com_telem_rf_id;
extern uint32_t pios_com_gps_id;
extern uint32_t pios_com_aux_id;
extern uint32_t pios_com_telem_usb_id;
extern uint32_t pios_com_bridge_id;
extern uint32_t pios_com_vcp_id;
#define PIOS_COM_AUX                    (pios_com_aux_id)
#define PIOS_COM_GPS                    (pios_com_gps_id)
#define PIOS_COM_TELEM_USB              (pios_com_telem_usb_id)
#define PIOS_COM_TELEM_RF               (pios_com_telem_rf_id)
#define PIOS_COM_BRIDGE                 (pios_com_bridge_id)
#define PIOS_COM_VCP                    (pios_com_vcp_id)
#define PIOS_COM_DEBUG                  PIOS_COM_AUX

//------------------------
// TELEMETRY 
//------------------------
#define TELEM_QUEUE_SIZE         80
#define PIOS_TELEM_STACK_SIZE    624

//-------------------------
// System Settings
// 
// See also System_stm32f4xx.c
//-------------------------
//These macros are deprecated
//please use PIOS_PERIPHERAL_APBx_CLOCK According to the table below
//#define PIOS_MASTER_CLOCK                       
//#define PIOS_PERIPHERAL_CLOCK                   
//#define PIOS_PERIPHERAL_CLOCK							

#define PIOS_SYSCLK										168000000
//	Peripherals that belongs to APB1 are:
//	DAC			|PWR				|CAN1,2
//	I2C1,2,3		|UART4,5			|USART3,2
//	I2S3Ext		|SPI3/I2S3		|SPI2/I2S2
//	I2S2Ext		|IWDG				|WWDG
//	RTC/BKP reg	
// TIM2,3,4,5,6,7,12,13,14

// Calculated as SYSCLK / APBPresc * (APBPre == 1 ? 1 : 2)   
// Default APB1 Prescaler = 4 
#define PIOS_PERIPHERAL_APB1_CLOCK					(PIOS_SYSCLK / 2)

//	Peripherals belonging to APB2
//	SDIO			|EXTI				|SYSCFG			|SPI1
//	ADC1,2,3				
//	USART1,6
//	TIM1,8,9,10,11
//
// Default APB2 Prescaler = 2
//
#define PIOS_PERIPHERAL_APB2_CLOCK					PIOS_SYSCLK


//-------------------------
// Interrupt Priorities
//-------------------------
#define PIOS_IRQ_PRIO_LOW                       12              // lower than RTOS
#define PIOS_IRQ_PRIO_MID                       8               // higher than RTOS
#define PIOS_IRQ_PRIO_HIGH                      5               // for SPI, ADC, I2C etc...
#define PIOS_IRQ_PRIO_HIGHEST                   4               // for USART etc...

//------------------------
// PIOS_RCVR
// See also pios_board.c
//------------------------
#define PIOS_RCVR_MAX_DEVS           3
#define PIOS_RCVR_MAX_CHANNELS       12
#define PIOS_GCSRCVR_TIMEOUT_MS      100

//-------------------------
// Receiver PPM input
//-------------------------
#define PIOS_PPM_MAX_DEVS            1
#define PIOS_PPM_NUM_INPUTS          12

//-------------------------
// Receiver PWM input
//-------------------------
#define PIOS_PWM_MAX_DEVS            1
#define PIOS_PWM_NUM_INPUTS          8

//-------------------------
// Receiver SPEKTRUM input
//-------------------------
#define PIOS_SPEKTRUM_MAX_DEVS       2
#define PIOS_SPEKTRUM_NUM_INPUTS     12

//-------------------------
// Receiver S.Bus input
//-------------------------
#define PIOS_SBUS_MAX_DEVS           1
#define PIOS_SBUS_NUM_INPUTS         (16+2)

//-------------------------
// Receiver DSM input
//-------------------------
<<<<<<< HEAD
#define PIOS_DSM_MAX_DEVS            2
#define PIOS_DSM_NUM_INPUTS          12
=======
#define PIOS_DSM_MAX_DEVS			2
#define PIOS_DSM_NUM_INPUTS			12
>>>>>>> 49e7fc0b

//-------------------------
// Servo outputs
//-------------------------
#define PIOS_SERVO_UPDATE_HZ                    50
#define PIOS_SERVOS_INITIAL_POSITION            0 /* dont want to start motors, have no pulse till settings loaded */

//--------------------------
// Timer controller settings
//--------------------------
#define PIOS_TIM_MAX_DEVS			6

//-------------------------
// ADC
// PIOS_ADC_PinGet(0) = Current sensor
// PIOS_ADC_PinGet(1) = Voltage sensor
// PIOS_ADC_PinGet(4) = VREF
// PIOS_ADC_PinGet(5) = Temperature sensor
//-------------------------
#define PIOS_DMA_PIN_CONFIG                                                                         \
{                                                                                                   \
	{GPIOC, GPIO_Pin_0,     ADC_Channel_10},                                                        \
	{GPIOC, GPIO_Pin_1,     ADC_Channel_11},                                                        \
	{NULL,  0,                      ADC_Channel_Vrefint},           /* Voltage reference */         \
	{NULL,  0,                      ADC_Channel_TempSensor},         /* Temperature sensor */        \
	{GPIOC, GPIO_Pin_2,     ADC_Channel_12}  \
}

/* we have to do all this to satisfy the PIOS_ADC_MAX_SAMPLES define in pios_adc.h */
/* which is annoying because this then determines the rate at which we generate buffer turnover events */
/* the objective here is to get enough buffer space to support 100Hz averaging rate */
#define PIOS_ADC_NUM_CHANNELS           4
#define PIOS_ADC_MAX_OVERSAMPLING       2
#define PIOS_ADC_USE_ADC2               0
#define PIOS_ADC_VOLTAGE_SCALE 3.30/4096.0

//-------------------------
// USB
//-------------------------
#define PIOS_USB_MAX_DEVS                       1
#define PIOS_USB_ENABLED                        1 /* Should remove all references to this */
#define PIOS_USB_HID_MAX_DEVS                   1

#endif /* STM3210E_INS_H_ */
/**
 * @}
 * @}
 */<|MERGE_RESOLUTION|>--- conflicted
+++ resolved
@@ -95,10 +95,7 @@
 #define PIOS_WDG_ATTITUDE        0x0004
 #define PIOS_WDG_MANUAL          0x0008
 #define PIOS_WDG_SENSORS         0x0010
-<<<<<<< HEAD
-=======
 #define PIOS_WDG_AUTOTUNE        0x0020
->>>>>>> 49e7fc0b
 
 //------------------------
 // PIOS_I2C
@@ -222,13 +219,8 @@
 //-------------------------
 // Receiver DSM input
 //-------------------------
-<<<<<<< HEAD
 #define PIOS_DSM_MAX_DEVS            2
 #define PIOS_DSM_NUM_INPUTS          12
-=======
-#define PIOS_DSM_MAX_DEVS			2
-#define PIOS_DSM_NUM_INPUTS			12
->>>>>>> 49e7fc0b
 
 //-------------------------
 // Servo outputs

/**
 ******************************************************************************
 * @addtogroup OpenPilotModules OpenPilot Modules
 * @{ 
 * @addtogroup TelemetryModule Telemetry Module
 * @brief Main telemetry module
 * Starts three tasks (RX, TX, and priority TX) that watch event queues
 * and handle all the telemetry of the UAVobjects
 * @{ 
 *
 * @file       telemetry.c
 * @author     The OpenPilot Team, http://www.openpilot.org Copyright (C) 2010.
 * @brief      Telemetry module, handles telemetry and UAVObject updates
 * @see        The GNU Public License (GPL) Version 3
 *
 *****************************************************************************/
/*
 * This program is free software; you can redistribute it and/or modify
 * it under the terms of the GNU General Public License as published by
 * the Free Software Foundation; either version 3 of the License, or
 * (at your option) any later version.
 *
 * This program is distributed in the hope that it will be useful, but
 * WITHOUT ANY WARRANTY; without even the implied warranty of MERCHANTABILITY
 * or FITNESS FOR A PARTICULAR PURPOSE. See the GNU General Public License
 * for more details.
 *
 * You should have received a copy of the GNU General Public License along
 * with this program; if not, write to the Free Software Foundation, Inc.,
 * 59 Temple Place, Suite 330, Boston, MA 02111-1307 USA
 */

#include "openpilot.h"
#include "hwsettings.h"
#include "overosync.h"
#include "overosyncstats.h"
#include "systemstats.h"

// Private constants
<<<<<<< HEAD
#define OVEROSYNC_PACKET_SIZE 1024
=======
>>>>>>> 49e7fc0b
#define MAX_QUEUE_SIZE   200
#define STACK_SIZE_BYTES 512
#define TASK_PRIORITY (tskIDLE_PRIORITY + 0)

// Private types

// Private variables
static xQueueHandle queue;
static UAVTalkConnection uavTalkCon;
static xTaskHandle overoSyncTaskHandle;
<<<<<<< HEAD
volatile bool buffer_swap_failed;
volatile uint32_t buffer_swap_timeval;
=======
>>>>>>> 49e7fc0b
static bool overoEnabled;

// Private functions
static void overoSyncTask(void *parameters);
static int32_t packData(uint8_t * data, int32_t length);
static void registerObject(UAVObjHandle obj);

// External variables
extern uint32_t pios_com_overo_id;
extern uint32_t pios_overo_id;

struct overosync {
	uint32_t sent_bytes;
	uint32_t sent_objects;
	uint32_t failed_objects;
	uint32_t received_objects;
};

struct overosync *overosync;

/**
 * Initialise the telemetry module
 * \return -1 if initialisation failed
 * \return 0 on success
 */
int32_t OveroSyncInitialize(void)
{

#ifdef MODULE_OVERO_BUILTIN
	overoEnabled = true;
#else
	
	HwSettingsInitialize();
	uint8_t optionalModules[HWSETTINGS_OPTIONALMODULES_NUMELEM];
	HwSettingsOptionalModulesGet(optionalModules);
	
	if (optionalModules[HWSETTINGS_OPTIONALMODULES_OVERO] == HWSETTINGS_OPTIONALMODULES_ENABLED) {
		overoEnabled = true;
	
		// Create object queues
		queue = xQueueCreate(MAX_QUEUE_SIZE, sizeof(UAVObjEvent));
	} else {
		overoEnabled = false;
		return -1;
	}
#endif
	
	
	OveroSyncStatsInitialize();


	// Initialise UAVTalk
	uavTalkCon = UAVTalkInitialize(&packData);

	return 0;
}

/**
 * Initialise the telemetry module
 * \return -1 if initialisation failed
 * \return 0 on success
 */
int32_t OveroSyncStart(void)
{
	//Check if module is enabled or not
	if (overoEnabled == false) {
		return -1;
	}
	
	overosync = (struct overosync *) pvPortMalloc(sizeof(*overosync));
	if(overosync == NULL)
		return -1;

	overosync->sent_bytes = 0;

	// Process all registered objects and connect queue for updates
	UAVObjIterate(&registerObject);
	
	// Start telemetry tasks
	xTaskCreate(overoSyncTask, (signed char *)"OveroSync", STACK_SIZE_BYTES/4, NULL, TASK_PRIORITY, &overoSyncTaskHandle);
	
	TaskMonitorAdd(TASKINFO_RUNNING_OVEROSYNC, overoSyncTaskHandle);
	
	return 0;
}

MODULE_INITCALL(OveroSyncInitialize, OveroSyncStart)

/**
 * Register a new object, adds object to local list and connects the queue depending on the object's
 * telemetry settings.
 * \param[in] obj Object to connect
 */
static void registerObject(UAVObjHandle obj)
{
	int32_t eventMask;
	eventMask = EV_UPDATED | EV_UPDATED_MANUAL | EV_UPDATE_REQ;
	if (UAVObjIsMetaobject(obj)) {
		eventMask |= EV_UNPACKED;	// we also need to act on remote updates (unpack events)
	}
	UAVObjConnectQueue(obj, queue, eventMask);
}

/**
 * Telemetry transmit task, regular priority
 *
 * Logic: We need to double buffer the DMA transfers.  Pack the buffer until either
 * 1) it is full (and then we should record the number of missed events then)
 * 2) the current transaction is done (we should immediately schedule since we are slave)
 * when done packing the buffer we should call PIOS_SPI_TransferBlock, change the active buffer
 * and then take the semaphrore
 */
static void overoSyncTask(void *parameters)
{
	UAVObjEvent ev;

	// Kick off SPI transfers (once one is completed another will automatically transmit)
	overosync->sent_objects = 0;
	overosync->failed_objects = 0;
	overosync->received_objects = 0;
	
	portTickType lastUpdateTime = xTaskGetTickCount();
	portTickType updateTime;

	// Loop forever
	while (1) {
		// Wait for queue message
		if (xQueueReceive(queue, &ev, portMAX_DELAY) == pdTRUE) {

			// Process event.  This calls transmitData
			UAVTalkSendObjectTimestamped(uavTalkCon, ev.obj, ev.instId, false, 0);
			
			updateTime = xTaskGetTickCount();
			if(((portTickType) (updateTime - lastUpdateTime)) > 1000) {
				// Update stats.  This will trigger a local send event too
				OveroSyncStatsData syncStats;
				syncStats.Send = overosync->sent_bytes;
				syncStats.Connected = syncStats.Send > 500 ? OVEROSYNCSTATS_CONNECTED_TRUE : OVEROSYNCSTATS_CONNECTED_FALSE;
				syncStats.DroppedUpdates = overosync->failed_objects;
				syncStats.Packets = PIOS_OVERO_GetPacketCount(pios_overo_id);
				OveroSyncStatsSet(&syncStats);
				overosync->failed_objects = 0;
				overosync->sent_bytes = 0;
				lastUpdateTime = updateTime;
			}

			// TODO: Check the receive buffer
		}
	}
}

/**
 * Transmit data buffer to the modem or USB port.
 * \param[in] data Data buffer to send
 * \param[in] length Length of buffer
 * \return -1 on failure
 * \return number of bytes transmitted on success
 */
static int32_t packData(uint8_t * data, int32_t length)
{
	if( PIOS_COM_SendBufferNonBlocking(pios_com_overo_id, data, length) < 0)
		goto fail;

	overosync->sent_bytes += length;

	return length;

fail:
	overosync->failed_objects++;
	return -1;
}

/**
  * @}
  * @}
  */<|MERGE_RESOLUTION|>--- conflicted
+++ resolved
@@ -37,10 +37,6 @@
 #include "systemstats.h"
 
 // Private constants
-<<<<<<< HEAD
-#define OVEROSYNC_PACKET_SIZE 1024
-=======
->>>>>>> 49e7fc0b
 #define MAX_QUEUE_SIZE   200
 #define STACK_SIZE_BYTES 512
 #define TASK_PRIORITY (tskIDLE_PRIORITY + 0)
@@ -51,11 +47,6 @@
 static xQueueHandle queue;
 static UAVTalkConnection uavTalkCon;
 static xTaskHandle overoSyncTaskHandle;
-<<<<<<< HEAD
-volatile bool buffer_swap_failed;
-volatile uint32_t buffer_swap_timeval;
-=======
->>>>>>> 49e7fc0b
 static bool overoEnabled;
 
 // Private functions

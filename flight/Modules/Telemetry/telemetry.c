--- conflicted
+++ resolved
@@ -277,7 +277,6 @@
 		// Get object metadata
 		UAVObjGetMetadata(ev->obj, &metadata);
 		updateMode = UAVObjGetTelemetryUpdateMode(&metadata);
-<<<<<<< HEAD
 
 		// Act on event
 		retries = 0;
@@ -303,41 +302,12 @@
 			while (retries < MAX_RETRIES && success == -1) {
 				success = UAVTalkSendObjectRequest(uavTalkCon, ev->obj, ev->instId, REQ_TIMEOUT_MS);	// call blocks until update is received or timeout
 				++retries;
-=======
-		if (flightStats.Status == FLIGHTTELEMETRYSTATS_STATUS_CONNECTED || ev->obj == FlightTelemetryStatsHandle()) {
-			// Act on event
-			retries = 0;
-			success = -1;
-			if (ev->event == EV_UPDATED || ev->event == EV_UPDATED_MANUAL || ((ev->event == EV_UPDATED_PERIODIC) && (updateMode != UPDATEMODE_THROTTLED))) {
-				// Send update to GCS (with retries)
-				while (retries < MAX_RETRIES && success == -1) {
-					success = UAVTalkSendObject(uavTalkCon, ev->obj, ev->instId, UAVObjGetTelemetryAcked(&metadata), REQ_TIMEOUT_MS);	// call blocks until ack is received or timeout
-					++retries;
-				}
-				// Update stats
-				txRetries += (retries - 1);
-				if (success == -1) {
-					++txErrors;
-				}
-			} else if (ev->event == EV_UPDATE_REQ) {
-				// Request object update from GCS (with retries)
-				while (retries < MAX_RETRIES && success == -1) {
-					success = UAVTalkSendObjectRequest(uavTalkCon, ev->obj, ev->instId, REQ_TIMEOUT_MS);	// call blocks until update is received or timeout
-					++retries;
-				}
-				// Update stats
-				txRetries += (retries - 1);
-				if (success == -1) {
-					++txErrors;
-				}
->>>>>>> 80dd0ee6
 			}
 			// If this is a metaobject then make necessary telemetry updates
 			if (UAVObjIsMetaobject(ev->obj)) {
 				updateObject(UAVObjGetLinkedObj(ev->obj), EV_NONE);	// linked object will be the actual object the metadata are for
 			}
 		}
-<<<<<<< HEAD
 		// If this is a metaobject then make necessary telemetry updates
 		if (UAVObjIsMetaobject(ev->obj)) {
 			updateObject(UAVObjGetLinkedObj(ev->obj), EV_NONE);	// linked object will be the actual object the metadata are for
@@ -346,11 +316,6 @@
 				// If this is UPDATEMODE_THROTTLED, the event mask changes on every event.
 				updateObject(ev->obj, ev->event);
 			}
-=======
-		if((updateMode == UPDATEMODE_THROTTLED) && !UAVObjIsMetaobject(ev->obj)) {
-			// If this is UPDATEMODE_THROTTLED, the event mask changes on every event.
-			updateObject(ev->obj, ev->event);
->>>>>>> 80dd0ee6
 		}
 	}
 }

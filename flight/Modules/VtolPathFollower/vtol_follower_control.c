/**
 ******************************************************************************
 * @addtogroup TauLabsModules Tau Labs Modules
 * @{
 * @addtogroup VtolPathFollower VTOL path follower module
 * @{
 *
 * @file       vtol_follower_control.c
 * @author     Tau Labs, http://taulabs.org, Copyright (C) 2013-2014
 * @brief      Control algorithms for the vtol follower
 *****************************************************************************/
/*
 * This program is free software; you can redistribute it and/or modify
 * it under the terms of the GNU General Public License as published by
 * the Free Software Foundation; either version 3 of the License, or
 * (at your option) any later version.
 *
 * This program is distributed in the hope that it will be useful, but
 * WITHOUT ANY WARRANTY; without even the implied warranty of MERCHANTABILITY
 * or FITNESS FOR A PARTICULAR PURPOSE. See the GNU General Public License
 * for more details.
 *
 * You should have received a copy of the GNU General Public License along
 * with this program; if not, write to the Free Software Foundation, Inc.,
 * 59 Temple Place, Suite 330, Boston, MA 02111-1307 USA
 */

#include "openpilot.h"

#include "coordinate_conversions.h"
#include "physical_constants.h"
#include "misc_math.h"
#include "paths.h"
#include "pid.h"

#include "vtol_follower_priv.h"

#include "acceldesired.h"
#include "altitudeholdsettings.h"
#include "altitudeholdstate.h" 
#include "attitudeactual.h"
#include "pathdesired.h"        // object that will be updated by the module
#include "positionactual.h"
#include "manualcontrolcommand.h"
#include "flightstatus.h"
#include "gpsvelocity.h"
#include "gpsposition.h"
#include "nedaccel.h"
#include "pathstatus.h"
#include "stabilizationdesired.h"
#include "stabilizationsettings.h"
#include "systemsettings.h"
#include "velocitydesired.h"
#include "velocityactual.h"
#include "vtolpathfollowersettings.h"

// Private variables
static VtolPathFollowerSettingsData guidanceSettings;
static AltitudeHoldSettingsData altitudeHoldSettings;
struct pid vtol_pids[VTOL_PID_NUM];

// Constants used in deadband calculation
static float vtol_path_m=0, vtol_path_r=0, vtol_end_m=0, vtol_end_r=0;


/**
 * Interpolate values (groundspeeds, altitudes) over flight legs
 * @param[in] fraction how far we are through the leg
 * @param[in] beginVal the configured value for the beginning of the leg
 * @param[in] endVal the configured value for the end of the leg
 * @returns the interpolated value
 *
 * Simple linear interpolation with clipping to ends (fraction>=0, <=1).
 */
static float vtol_interpolate(const float fraction, const float beginVal,
	const float endVal) {
	return beginVal + (endVal - beginVal) * bound_min_max(fraction, 0, 1);
}

/**
 * Calculate pythagorean magnitude of a vector.
 * @param[in] v pointer to a float array
 * @param[in] n length of the amount to take the magnitude of
 * @returns Root of sum of squares of the vector
 *
 * Note that sometimes we only take the magnitude of the first 2 elements
 * of a 3-vector to get the horizontal component.
 */
static float vtol_magnitude(const float *v, int n) {
	float sum=0;

	for (int i=0; i<n; i++) {
		sum += powf(v[i], 2);
	}

	return sqrtf(sum);
}

/**
 * Subtract two 3-vectors, and optionally normalize to return an error value.
 * @param[in] actual the measured process value
 * @param[in] desired the setpoint of the system
 * @param[out] the resultant error vector desired-actual
 * @param[in] normalize True if it's desired to normalize the output vector
 */
static void vtol_calculate_distances(const float *actual,
	const float *desired, float *out, bool normalize) {
	out[0] = desired[0] - actual[0];
	out[1] = desired[1] - actual[1];
	out[2] = desired[2] - actual[2];

	if (normalize) {
		float mag=vtol_magnitude(out, 3);

		if (mag == 0) {
			/* Just pick a direction. */
			out[0] = 1.0; out[1] = 0.0; out[2] = 0.0;
		} else {
			out[0] /= mag;  out[1] /= mag;  out[2] /= mag;
		}
	}
}

/**
 * Clip a velocity 2-vector  while maintaining vector direction.
 * @param[in,out] vels velocity to clip
 * @param[in] limit desired limit magnitude.
 *
 * if mag(vels) > limit, vels=vels / mag(vels) * limit
 */
static void vtol_limit_velocity(float *vels, float limit) {
	float mag=vtol_magnitude(vels, 2);	// only horiz component
	float scale = mag / limit;

	if (scale > 1) {
		vels[0] /= mag;
		vels[1] /= mag;
	}
}

/**
 * Apply a "cubic deadband" to the input.
 * @param[in] in the value to deadband
 * @param[in] w deadband width
 * @param[in] b slope of deadband at in=0
 * @param[in] m cubic weighting calculated by vtol_deadband_setup
 * @param[in] r integrated response at in=w, calculated by vtol_deadband_setup
 *
 * "Real" deadbands are evil.  Control systems end up fighting the edge.
 * You don't teach your integrator about emerging drift.  Discontinuities
 * in your control inputs cause all kinds of neat stuff.  As a result this
 * calculates a cubic function within the deadband which has a low slope
 * within the middle, but unity slope at the edge.
 */
static float vtol_deadband(float in, float w, float b, float m, float r) {
	// First get the nice linear bits -- outside the deadband-- out of
	// the way.
	if (in <= -w) {
		return in+w-r;
	} else if (in >= w) {
		return in-w+r;
	}


	return powf(m*in, 3)+b*in;
}

/**
 * Calculate the "cubic deadband" system parameters.
 * @param[in] The width of the deadband
 * @param[in] Slope of deadband at in=0, sane values between 0 and 1.
 * @param[out] m cubic weighting of function
 * @param[out] integrated response at in=w
 */
static void vtol_deadband_setup(float w, float b, float *m, float *r) {
	/* So basically.. we want the function to be tangent to the
	** linear sections-- have a slope of 1-- at -w and w.  In the
	** middle we want a slope of b.   So the cube here does all the
	** work b isn't doing. */
	*m = cbrtf((1-b)/(3*powf(w,2)));

	*r = powf(*m*w, 3)+b*w;
}

/**
 * Compute desired velocity to follow the desired path from the current location.
 * @param[in] dT the time since last evaluation
 * @param[in] pathDesired the desired path to follow
 * @param[out] progress the current progress information along that path
 * @returns 0 if successful, <0 if an error occurred
 *
 * The calculated velocity to attempt is stored in @ref VelocityDesired
 */
int32_t vtol_follower_control_path(const float dT, const PathDesiredData *pathDesired,
	struct path_status *progress)
{
	PositionActualData positionActual;
	PositionActualGet(&positionActual);

	VelocityActualData velocityActual;
	VelocityActualGet(&velocityActual);

	const float cur_pos_ned[3] = {
		positionActual.North +
		    velocityActual.North*guidanceSettings.PositionFeedforward, 
		positionActual.East +
		    velocityActual.East*guidanceSettings.PositionFeedforward,
		positionActual.Down };
	
	path_progress(pathDesired, cur_pos_ned, progress);
	
	// Interpolate desired velocity and altitude along the path
	float groundspeed = vtol_interpolate(progress->fractional_progress,
	    pathDesired->StartingVelocity, pathDesired->EndingVelocity);

	if (progress->fractional_progress >= 1)
		groundspeed = 0;

	float altitudeSetpoint = vtol_interpolate(progress->fractional_progress,
	    pathDesired->Start[2], pathDesired->End[2]);

	float commands_ned[3];

	float downError = altitudeSetpoint - positionActual.Down;
	commands_ned[2] = pid_apply_antiwindup(&vtol_pids[DOWN_POSITION], downError,
		-guidanceSettings.VerticalVelMax, guidanceSettings.VerticalVelMax, dT);


	// Update the path status UAVO
	PathStatusData pathStatus;
	PathStatusGet(&pathStatus);
	pathStatus.fractional_progress = progress->fractional_progress;
	pathStatus.error = progress->error;
<<<<<<< HEAD
	if (pathStatus.fractional_progress < 1)
=======

	// Only if we are at the end, and above the end altitude, are we
	// done.
	if ((pathStatus.fractional_progress < 1) ||
		(downError < -guidanceSettings.EndpointRadius)) {
>>>>>>> 572492b5
		pathStatus.Status = PATHSTATUS_STATUS_INPROGRESS;
	} else {
		// XXX MPL - consider returning in this case, to not hammer
		// based on groundspeed=0 above-- but need to verify in all
		// cases we'll go to a new plan leg after...
		pathStatus.Status = PATHSTATUS_STATUS_COMPLETED;
	}
	PathStatusSet(&pathStatus);

	float error_speed = vtol_deadband(progress->error,
		guidanceSettings.PathDeadbandWidth,
		guidanceSettings.PathDeadbandCenterGain,
		vtol_path_m, vtol_path_r) * 
	    guidanceSettings.HorizontalPosPI[VTOLPATHFOLLOWERSETTINGS_HORIZONTALPOSPI_KP];

	/* Sum the desired path movement vector with the correction vector */
	commands_ned[0] = progress->path_direction[0] * groundspeed +
	    progress->correction_direction[0] * error_speed;
	
	commands_ned[1] = progress->path_direction[1] * groundspeed +
	    progress->correction_direction[1] * error_speed;

	/* Limit the total velocity based on the configured value. */
	vtol_limit_velocity(commands_ned, guidanceSettings.HorizontalVelMax);

	VelocityDesiredData velocityDesired;

	velocityDesired.North = commands_ned[0];
	velocityDesired.East = commands_ned[1];
	velocityDesired.Down = commands_ned[2];

	VelocityDesiredSet(&velocityDesired);

	return 0;
}

int32_t vtol_follower_control_simple(const float dT, const float *hold_pos_ned,
	bool landing) {
	PositionActualData positionActual;
	VelocityDesiredData velocityDesired;
	
	PositionActualGet(&positionActual);
	
	VelocityActualData velocityActual;

	VelocityActualGet(&velocityActual);

	/* Where would we be in ___ second at current rates? */	
	const float cur_pos_ned[3] = {
		positionActual.North +
		    velocityActual.North*guidanceSettings.PositionFeedforward, 
		positionActual.East +
		    velocityActual.East*guidanceSettings.PositionFeedforward,
		positionActual.Down };

	float errors_ned[3];

	vtol_calculate_distances(cur_pos_ned, hold_pos_ned, errors_ned, 0);

	float horiz_error_mag = vtol_magnitude(errors_ned, 2);
	float scale_horiz_error_mag;

	if (horiz_error_mag > 0.00001f) {
		scale_horiz_error_mag = vtol_deadband(horiz_error_mag,
			guidanceSettings.EndpointDeadbandWidth,
			guidanceSettings.EndpointDeadbandCenterGain,
			vtol_end_m, vtol_end_r) / horiz_error_mag; 
	} else {
		scale_horiz_error_mag = 0;
	}

	float damped_ne[2] = { errors_ned[0] * scale_horiz_error_mag,
			errors_ned[1] * scale_horiz_error_mag };

	float commands_ned[3];

	// Compute desired north command velocity from position error
	commands_ned[0] = pid_apply_antiwindup(&vtol_pids[NORTH_POSITION], damped_ne[0],
	    -guidanceSettings.HorizontalVelMax, guidanceSettings.HorizontalVelMax, dT);

	// Compute desired east command velocity from position error
	commands_ned[1] = pid_apply_antiwindup(&vtol_pids[EAST_POSITION], damped_ne[1],
	    -guidanceSettings.HorizontalVelMax, guidanceSettings.HorizontalVelMax, dT);

	if (!landing) {
		// Compute desired down comand velocity from the position difference
		commands_ned[2] = pid_apply_antiwindup(&vtol_pids[DOWN_POSITION], errors_ned[2],
		    -guidanceSettings.VerticalVelMax, guidanceSettings.VerticalVelMax, dT);
	} else {
		// Just use the landing rate.
		commands_ned[2] = guidanceSettings.LandingRate;
	}
	
	// Limit the maximum horizontal velocity any direction (not north and east separately)
	vtol_limit_velocity(commands_ned, guidanceSettings.HorizontalVelMax);

	velocityDesired.North = commands_ned[0];
	velocityDesired.East = commands_ned[1];
	velocityDesired.Down = commands_ned[2];

	VelocityDesiredSet(&velocityDesired);	

	uint8_t path_status = PATHSTATUS_STATUS_INPROGRESS;

	if (!landing) {
		// Indicate whether we are in radius of this endpoint
		// And at/above the altitude requested
		if ((vtol_magnitude(errors_ned, 2) < guidanceSettings.EndpointRadius) &&
		    (errors_ned[2] > -guidanceSettings.EndpointRadius)) {
			path_status = PATHSTATUS_STATUS_COMPLETED;
		}
	}  // landing never terminates.

	PathStatusStatusSet(&path_status);

	return 0;
}

/**
 * Control algorithm to stay or approach at a fixed location.
 * @param[in] dT the time since last evaluation
 * @param[in] ned The position to attempt to hold
 * This method does not attempt any particular path, simply a straight line
 * approach. The calculated velocity to attempt is stored in @ref 
 * VelocityDesired. 
 *
 * Takes in @ref PositionActual and compares it to @ref PositionDesired 
 * and computes @ref VelocityDesired
 */
int32_t vtol_follower_control_endpoint(const float dT, const float *hold_pos_ned)
{
	return vtol_follower_control_simple(dT, hold_pos_ned, 0);
}

/**
 * Control algorithm to land at a fixed location
 * @param[in] dT the time since last evaluation
 * @param[in] ned The position to attempt to land over (down ignored)
 * @param[in] land_velocity The speed to descend
 * @param[out] landed True once throttle low and velocity at zero
 *
 * Takes in @ref PositionActual and compares it to the hold position
 * and computes @ref VelocityDesired
 */
int32_t vtol_follower_control_land(const float dT, const float *hold_pos_ned,
	bool *landed)
{
	return vtol_follower_control_simple(dT, hold_pos_ned, 1);
}

/**
 * Compute the desired acceleration based on the desired
 * velocity and actual velocity
 */
static int32_t vtol_follower_control_accel(float dT)
{
	VelocityDesiredData velocityDesired;
	VelocityActualData velocityActual;
	AccelDesiredData accelDesired;
	NedAccelData nedAccel;

	float north_error, north_acceleration;
	float east_error, east_acceleration;
	float down_error;

	static float last_north_velocity;
	static float last_east_velocity;

	NedAccelGet(&nedAccel);
	VelocityActualGet(&velocityActual);
	VelocityDesiredGet(&velocityDesired);
	
	// Optionally compute the acceleration required component from a changing velocity desired
	if (guidanceSettings.VelocityChangePrediction == VTOLPATHFOLLOWERSETTINGS_VELOCITYCHANGEPREDICTION_TRUE && dT > 0) {
		north_acceleration = (velocityDesired.North - last_north_velocity) / dT;
		east_acceleration = (velocityDesired.East - last_east_velocity) / dT;
		last_north_velocity = velocityDesired.North;
		last_east_velocity = velocityDesired.East;
	} else {
		north_acceleration = 0;
		east_acceleration = 0;
	}

	// Convert the max angles into the maximum angle that would be requested
	const float MAX_ACCELERATION = GRAVITY * sinf(guidanceSettings.MaxRollPitch * DEG2RAD);

	// Compute desired north command from velocity error
	north_error = velocityDesired.North - velocityActual.North;
	north_acceleration += pid_apply_antiwindup(&vtol_pids[NORTH_VELOCITY], north_error, 
	    -MAX_ACCELERATION, MAX_ACCELERATION, dT) + 
	    velocityDesired.North * guidanceSettings.VelocityFeedforward +
	    -nedAccel.North * guidanceSettings.HorizontalVelPID[VTOLPATHFOLLOWERSETTINGS_HORIZONTALVELPID_KD];
	
	// Compute desired east command from velocity error
	east_error = velocityDesired.East - velocityActual.East;
	east_acceleration += pid_apply_antiwindup(&vtol_pids[EAST_VELOCITY], east_error,
	    -MAX_ACCELERATION, MAX_ACCELERATION, dT) +
	    velocityDesired.East * guidanceSettings.VelocityFeedforward +
	    -nedAccel.East * guidanceSettings.HorizontalVelPID[VTOLPATHFOLLOWERSETTINGS_HORIZONTALVELPID_KD];

	accelDesired.North = north_acceleration;
	accelDesired.East = east_acceleration;

	// Note: vertical controller really isn't currently in units of acceleration and the anti-windup may
	// not be appropriate. However, it is fine for now since it this output is just directly used on the
	// output. To use this appropriately we need a model of throttle to acceleration.
	// Compute desired down command.  Using NED accel as the damping term
	down_error = velocityDesired.Down - velocityActual.Down;
	// Negative is critical here since throttle is negative with down
	accelDesired.Down = -pid_apply_antiwindup(&vtol_pids[DOWN_VELOCITY], down_error, -1, 0, dT);

	// Store the desired acceleration
	AccelDesiredSet(&accelDesired);

	return 0;
}

/**
 * Compute desired attitude from the desired velocity
 * @param[in] dT the time since last evaluation
 *
 * Takes in @ref NedActual which has the acceleration in the 
 * NED frame as the feedback term and then compares the 
 * @ref VelocityActual against the @ref VelocityDesired
 */
int32_t vtol_follower_control_attitude(float dT)
{
	vtol_follower_control_accel(dT);

	AccelDesiredData accelDesired;
	AccelDesiredGet(&accelDesired);

	StabilizationDesiredData stabDesired;

	float northCommand = accelDesired.North;
	float eastCommand = accelDesired.East;

	// Project the north and east acceleration signals into body frame
	float yaw;
	AttitudeActualYawGet(&yaw);
	float forward_accel_desired = -northCommand * cosf(yaw * DEG2RAD) + -eastCommand * sinf(yaw * DEG2RAD);
	float right_accel_desired = -northCommand * sinf(yaw * DEG2RAD) + eastCommand * cosf(yaw * DEG2RAD);

	// Set the angle that would achieve the desired acceleration given the thrust is enough for a hover
	stabDesired.Pitch = bound_min_max(RAD2DEG * atanf(forward_accel_desired / GRAVITY),
	                   -guidanceSettings.MaxRollPitch, guidanceSettings.MaxRollPitch);
	stabDesired.Roll = bound_min_max(RAD2DEG * atanf(right_accel_desired / GRAVITY),
	                   -guidanceSettings.MaxRollPitch, guidanceSettings.MaxRollPitch);
	
	stabDesired.StabilizationMode[STABILIZATIONDESIRED_STABILIZATIONMODE_ROLL] = STABILIZATIONDESIRED_STABILIZATIONMODE_ATTITUDE;
	stabDesired.StabilizationMode[STABILIZATIONDESIRED_STABILIZATIONMODE_PITCH] = STABILIZATIONDESIRED_STABILIZATIONMODE_ATTITUDE;


	// Calculate the throttle setting or use pass through from transmitter
	if (guidanceSettings.ThrottleControl == VTOLPATHFOLLOWERSETTINGS_THROTTLECONTROL_FALSE) {
		ManualControlCommandThrottleGet(&stabDesired.Throttle);
	} else {
		float downCommand = accelDesired.Down;

		AltitudeHoldStateData altitudeHoldState;
		altitudeHoldState.VelocityDesired = downCommand;
		altitudeHoldState.Integral = vtol_pids[DOWN_VELOCITY].iAccumulator / 1000.0f;
		altitudeHoldState.AngleGain = 1.0f;

		if (altitudeHoldSettings.AttitudeComp > 0) {
			// Throttle desired is at this point the mount desired in the up direction, we can
			// account for the attitude if desired
			AttitudeActualData attitudeActual;
			AttitudeActualGet(&attitudeActual);

			// Project a unit vector pointing up into the body frame and
			// get the z component
			float fraction = attitudeActual.q1 * attitudeActual.q1 -
			                 attitudeActual.q2 * attitudeActual.q2 -
			                 attitudeActual.q3 * attitudeActual.q3 +
			                 attitudeActual.q4 * attitudeActual.q4;

			// Add ability to scale up the amount of compensation to achieve
			// level forward flight
			fraction = powf(fraction, (float) altitudeHoldSettings.AttitudeComp / 100.0f);

			// Dividing by the fraction remaining in the vertical projection will
			// attempt to compensate for tilt. This acts like the thrust is linear
			// with the output which isn't really true. If the fraction is starting
			// to go negative we are inverted and should shut off throttle
			downCommand = (fraction > 0.1f) ? (downCommand / fraction) : 0.0f;

			altitudeHoldState.AngleGain = 1.0f / fraction;
		}

		altitudeHoldState.Throttle = downCommand;
		AltitudeHoldStateSet(&altitudeHoldState);

		stabDesired.Throttle = bound_min_max(downCommand, 0, 1);
	}
	
	// Various ways to control the yaw that are essentially manual passthrough. However, because we do not have a fine
	// grained mechanism of manual setting the yaw as it normally would we need to duplicate that code here
	float manual_rate[STABILIZATIONSETTINGS_MANUALRATE_NUMELEM];
	switch(guidanceSettings.YawMode) {
	case VTOLPATHFOLLOWERSETTINGS_YAWMODE_RATE:
		/* This is awkward.  This allows the transmitter to control the yaw while flying navigation */
		ManualControlCommandYawGet(&yaw);
		StabilizationSettingsManualRateGet(manual_rate);
		stabDesired.Yaw = manual_rate[STABILIZATIONSETTINGS_MANUALRATE_YAW] * yaw;      
		stabDesired.StabilizationMode[STABILIZATIONDESIRED_STABILIZATIONMODE_YAW] = STABILIZATIONDESIRED_STABILIZATIONMODE_RATE;
		break;
	case VTOLPATHFOLLOWERSETTINGS_YAWMODE_AXISLOCK:
		ManualControlCommandYawGet(&yaw);
		StabilizationSettingsManualRateGet(manual_rate);
		stabDesired.Yaw = manual_rate[STABILIZATIONSETTINGS_MANUALRATE_YAW] * yaw;      
		stabDesired.StabilizationMode[STABILIZATIONDESIRED_STABILIZATIONMODE_YAW] = STABILIZATIONDESIRED_STABILIZATIONMODE_AXISLOCK;
		break;
	case VTOLPATHFOLLOWERSETTINGS_YAWMODE_ATTITUDE:
	{
		uint8_t yaw_max;
		StabilizationSettingsYawMaxGet(&yaw_max);
		ManualControlCommandYawGet(&yaw);
		stabDesired.Yaw = yaw_max * yaw;      
		stabDesired.StabilizationMode[STABILIZATIONDESIRED_STABILIZATIONMODE_YAW] = STABILIZATIONDESIRED_STABILIZATIONMODE_ATTITUDE;
	}
		break;
	case VTOLPATHFOLLOWERSETTINGS_YAWMODE_PATH:
	{
		// Face forward on the path
		VelocityDesiredData velocityDesired;
		VelocityDesiredGet(&velocityDesired);
		float total_vel2 = velocityDesired.East*velocityDesired.East + velocityDesired.North*velocityDesired.North;
		float path_direction = atan2f(velocityDesired.East, velocityDesired.North) * RAD2DEG;
		if (total_vel2 > 1) {
			stabDesired.Yaw = path_direction;
			stabDesired.StabilizationMode[STABILIZATIONDESIRED_STABILIZATIONMODE_YAW] = STABILIZATIONDESIRED_STABILIZATIONMODE_ATTITUDE;
		} else {
			stabDesired.Yaw = 0;
			stabDesired.StabilizationMode[STABILIZATIONDESIRED_STABILIZATIONMODE_YAW] = STABILIZATIONDESIRED_STABILIZATIONMODE_RATE;
		}
	}
		break;
	case VTOLPATHFOLLOWERSETTINGS_YAWMODE_POI:
		stabDesired.StabilizationMode[STABILIZATIONDESIRED_STABILIZATIONMODE_YAW] = STABILIZATIONDESIRED_STABILIZATIONMODE_POI;
		break;
	}
	
	StabilizationDesiredSet(&stabDesired);

	return 0;
}

void vtol_follower_control_settings_updated(UAVObjEvent * ev)
{
	VtolPathFollowerSettingsGet(&guidanceSettings);

	// Configure the velocity control PID loops
	pid_configure(&vtol_pids[NORTH_VELOCITY], 
		guidanceSettings.HorizontalVelPID[VTOLPATHFOLLOWERSETTINGS_HORIZONTALVELPID_KP], // Kp
		guidanceSettings.HorizontalVelPID[VTOLPATHFOLLOWERSETTINGS_HORIZONTALVELPID_KI], // Ki
		0, // Kd
		guidanceSettings.HorizontalVelPID[VTOLPATHFOLLOWERSETTINGS_HORIZONTALVELPID_ILIMIT]);
	pid_configure(&vtol_pids[EAST_VELOCITY], 
		guidanceSettings.HorizontalVelPID[VTOLPATHFOLLOWERSETTINGS_HORIZONTALVELPID_KP], // Kp
		guidanceSettings.HorizontalVelPID[VTOLPATHFOLLOWERSETTINGS_HORIZONTALVELPID_KI], // Ki
		0, // Kd
		guidanceSettings.HorizontalVelPID[VTOLPATHFOLLOWERSETTINGS_HORIZONTALVELPID_ILIMIT]);

	// Configure the position control (velocity output) PID loops
	pid_configure(&vtol_pids[NORTH_POSITION],
		guidanceSettings.HorizontalPosPI[VTOLPATHFOLLOWERSETTINGS_HORIZONTALPOSPI_KP],
		guidanceSettings.HorizontalPosPI[VTOLPATHFOLLOWERSETTINGS_HORIZONTALPOSPI_KI],
		0,
		guidanceSettings.HorizontalPosPI[VTOLPATHFOLLOWERSETTINGS_HORIZONTALPOSPI_ILIMIT]);
	pid_configure(&vtol_pids[EAST_POSITION],
		guidanceSettings.HorizontalPosPI[VTOLPATHFOLLOWERSETTINGS_HORIZONTALPOSPI_KP],
		guidanceSettings.HorizontalPosPI[VTOLPATHFOLLOWERSETTINGS_HORIZONTALPOSPI_KI],
		0,
		guidanceSettings.HorizontalPosPI[VTOLPATHFOLLOWERSETTINGS_HORIZONTALPOSPI_ILIMIT]);

	// The parameters for vertical control are shared with Altitude Hold
	AltitudeHoldSettingsGet(&altitudeHoldSettings);
	pid_configure(&vtol_pids[DOWN_POSITION], altitudeHoldSettings.PositionKp, 0, 0, 0);
	pid_configure(&vtol_pids[DOWN_VELOCITY], 
	              altitudeHoldSettings.VelocityKp, altitudeHoldSettings.VelocityKi,
	              0, 1);  // Note the ILimit here is 1 because we use this offset to set the throttle offset

	// Calculate the constants used in the deadband calculation
	vtol_deadband_setup(guidanceSettings.EndpointDeadbandWidth,
	    guidanceSettings.EndpointDeadbandCenterGain,
	    &vtol_end_m, &vtol_end_r);

	vtol_deadband_setup(guidanceSettings.PathDeadbandWidth,
	    guidanceSettings.PathDeadbandCenterGain,
	    &vtol_path_m, &vtol_path_r);

}

/**
 * @}
 * @}
 */
<|MERGE_RESOLUTION|>--- conflicted
+++ resolved
@@ -231,15 +231,11 @@
 	PathStatusGet(&pathStatus);
 	pathStatus.fractional_progress = progress->fractional_progress;
 	pathStatus.error = progress->error;
-<<<<<<< HEAD
-	if (pathStatus.fractional_progress < 1)
-=======
 
 	// Only if we are at the end, and above the end altitude, are we
 	// done.
 	if ((pathStatus.fractional_progress < 1) ||
 		(downError < -guidanceSettings.EndpointRadius)) {
->>>>>>> 572492b5
 		pathStatus.Status = PATHSTATUS_STATUS_INPROGRESS;
 	} else {
 		// XXX MPL - consider returning in this case, to not hammer

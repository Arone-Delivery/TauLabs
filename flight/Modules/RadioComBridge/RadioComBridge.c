/**
 ******************************************************************************
 * @addtogroup OpenPilotModules OpenPilot Modules
 * @{ 
 * @addtogroup RadioComBridgeModule Com Port to Radio Bridge Module
 * @brief Bridge Com and Radio ports
 * @{ 
 *
 * @file       RadioComBridge.c
 * @author     The OpenPilot Team, http://www.openpilot.org Copyright (C) 2012.
 * @brief      Bridges selected Com Port to the COM VCP emulated serial port
 * @see        The GNU Public License (GPL) Version 3
 *
 *****************************************************************************/
/*
 * This program is free software; you can redistribute it and/or modify
 * it under the terms of the GNU General Public License as published by
 * the Free Software Foundation; either version 3 of the License, or
 * (at your option) any later version.
 *
 * This program is distributed in the hope that it will be useful, but
 * WITHOUT ANY WARRANTY; without even the implied warranty of MERCHANTABILITY
 * or FITNESS FOR A PARTICULAR PURPOSE. See the GNU General Public License
 * for more details.
 *
 * You should have received a copy of the GNU General Public License along
 * with this program; if not, write to the Free Software Foundation, Inc.,
 * 59 Temple Place, Suite 330, Boston, MA 02111-1307 USA
 */

// ****************

#include <openpilot.h>
#include <radiocombridge.h>
#include <packet_handler.h>
#include <gcsreceiver.h>
#include <pipxstatus.h>
#include <objectpersistence.h>
#include <pipxsettings.h>
#include <uavtalk_priv.h>
#include <pios_rfm22b.h>
#include <ecc.h>
#if defined(PIOS_INCLUDE_FLASH_EEPROM)
#include <pios_eeprom.h>
#endif

#include <stdbool.h>

// ****************
// Private constants

#define TEMP_BUFFER_SIZE 25
#define STACK_SIZE_BYTES 150
#define TASK_PRIORITY (tskIDLE_PRIORITY + 1)
#define BRIDGE_BUF_LEN 512
#define MAX_RETRIES 2
#define RETRY_TIMEOUT_MS 20
#define STATS_UPDATE_PERIOD_MS 500
#define RADIOSTATS_UPDATE_PERIOD_MS 250
#define MAX_LOST_CONTACT_TIME 4
#define PACKET_QUEUE_SIZE 10
#define MAX_PORT_DELAY 200
#define EV_PACKET_RECEIVED 0x20
#define EV_TRANSMIT_PACKET 0x30
#define EV_SEND_ACK 0x40
#define EV_SEND_NACK 0x50

// ****************
// Private types

typedef struct {
	uint32_t pairID;
	uint16_t retries;
	uint16_t errors;
	uint16_t uavtalk_errors;
	uint16_t resets;
	uint16_t dropped;
	int8_t rssi;
	uint8_t lastContact;
} PairStats;

typedef struct {
	uint32_t comPort;
	UAVTalkConnection UAVTalkCon;
	xQueueHandle sendQueue;
	xQueueHandle recvQueue;
	xQueueHandle gcsQueue;
	uint16_t wdg;
	bool checkHID;
} UAVTalkComTaskParams;

typedef struct {

	// The task handles.
	xTaskHandle GCSUAVTalkRecvTaskHandle;
	xTaskHandle UAVTalkRecvTaskHandle;
	xTaskHandle radioReceiveTaskHandle;
	xTaskHandle sendPacketTaskHandle;
	xTaskHandle UAVTalkSendTaskHandle;
	xTaskHandle radioStatusTaskHandle;
	xTaskHandle transparentCommTaskHandle;
	xTaskHandle ppmInputTaskHandle;

	// The UAVTalk connection on the com side.
	UAVTalkConnection UAVTalkCon;
	UAVTalkConnection GCSUAVTalkCon;

	// Queue handles.
	xQueueHandle radioPacketQueue;
	xQueueHandle gcsEventQueue;
	xQueueHandle uavtalkEventQueue;
	xQueueHandle ppmOutQueue;

	// Error statistics.
	uint32_t comTxErrors;
	uint32_t comTxRetries;
	uint32_t comRxErrors;
	uint32_t radioTxErrors;
	uint32_t radioTxRetries;
	uint32_t radioRxErrors;
	uint32_t UAVTalkErrors;
	uint32_t packetErrors;
	uint32_t droppedPackets;
	uint16_t txBytes;
	uint16_t rxBytes;

	// The destination ID
	uint32_t destination_id;

	// The packet timeout.
	portTickType send_timeout;
	uint16_t min_packet_size;

	// Track other radios that are in range.
	PairStats pairStats[PIPXSTATUS_PAIRIDS_NUMELEM];

	// The RSSI of the last packet received.
	int8_t RSSI;

	// Thread parameters.
	UAVTalkComTaskParams uavtalk_params;
	UAVTalkComTaskParams gcs_uavtalk_params;

} RadioComBridgeData;

typedef struct {
	uint32_t com_port;
	uint8_t *buffer;
	uint16_t length;
	uint16_t index;
	uint16_t data_length;
} ReadBuffer, *BufferedReadHandle;

// ****************
// Private functions

static void UAVTalkRecvTask(void *parameters);
static void radioReceiveTask(void *parameters);
static void sendPacketTask(void *parameters);
static void UAVTalkSendTask(void *parameters);
static void transparentCommTask(void * parameters);
static void radioStatusTask(void *parameters);
static void ppmInputTask(void *parameters);
static int32_t UAVTalkSendHandler(uint8_t * data, int32_t length);
static int32_t GCSUAVTalkSendHandler(uint8_t * data, int32_t length);
static int32_t transmitPacket(PHPacketHandle packet);
static void receiveData(uint8_t *buf, uint8_t len, int8_t rssi, int8_t afc);
static void transmitData(uint32_t outputPort, uint8_t *buf, uint8_t len, bool checkHid);
static void StatusHandler(PHStatusPacketHandle p, int8_t rssi, int8_t afc);
static void PPMHandler(uint16_t *channels);
static BufferedReadHandle BufferedReadInit(uint32_t com_port, uint16_t buffer_length);
static bool BufferedRead(BufferedReadHandle h, uint8_t *value, uint32_t timeout_ms);
static void BufferedReadSetCom(BufferedReadHandle h, uint32_t com_port);
static void queueEvent(xQueueHandle queue, void *obj, uint16_t instId, UAVObjEventType type);
static void updateSettings();

// ****************
// Private variables

static RadioComBridgeData *data;

/**
 * Start the module
 * \return -1 if initialisation failed
 * \return 0 on success
 */
static int32_t RadioComBridgeStart(void)
{
	if(data) {
		// Start the primary tasks for receiving/sending UAVTalk packets from the GCS.
		xTaskCreate(UAVTalkRecvTask, (signed char *)"GCSUAVTalkRecvTask", STACK_SIZE_BYTES, (void*)&(data->gcs_uavtalk_params), TASK_PRIORITY + 2, &(data->GCSUAVTalkRecvTaskHandle));
		xTaskCreate(UAVTalkSendTask, (signed char *)"GCSUAVTalkSendTask", STACK_SIZE_BYTES, (void*)&(data->gcs_uavtalk_params), TASK_PRIORITY+ 2, &(data->UAVTalkSendTaskHandle));

		// If a UAVTalk (non-GCS) com port is set it implies that the com port is connected on the flight side.
		// In this case we want to start another com thread on the HID port to talk to the GCS when connected.
		if (PIOS_COM_UAVTALK)
		{
			xTaskCreate(UAVTalkRecvTask, (signed char *)"UAVTalkRecvTask", STACK_SIZE_BYTES, (void*)&(data->uavtalk_params), TASK_PRIORITY + 2, &(data->UAVTalkRecvTaskHandle));
			xTaskCreate(UAVTalkSendTask, (signed char *)"UAVTalkSendTask", STACK_SIZE_BYTES, (void*)&(data->uavtalk_params), TASK_PRIORITY+ 2, &(data->UAVTalkSendTaskHandle));
		}

		// Start the tasks
		if(PIOS_COM_TRANS_COM)
			xTaskCreate(transparentCommTask, (signed char *)"transparentComm", STACK_SIZE_BYTES, NULL, TASK_PRIORITY + 2, &(data->transparentCommTaskHandle));
		xTaskCreate(radioReceiveTask, (signed char *)"RadioReceive", STACK_SIZE_BYTES, NULL, TASK_PRIORITY+ 2, &(data->radioReceiveTaskHandle));
		xTaskCreate(sendPacketTask, (signed char *)"SendPacketTask", STACK_SIZE_BYTES, NULL, TASK_PRIORITY + 2, &(data->sendPacketTaskHandle));
		xTaskCreate(radioStatusTask, (signed char *)"RadioStatus", STACK_SIZE_BYTES, NULL, TASK_PRIORITY, &(data->radioStatusTaskHandle));
		if(PIOS_PPM_RECEIVER)
			xTaskCreate(ppmInputTask, (signed char *)"PPMInputTask", STACK_SIZE_BYTES, NULL, TASK_PRIORITY + 2, &(data->ppmInputTaskHandle));
#ifdef PIOS_INCLUDE_WDG
		PIOS_WDG_RegisterFlag(PIOS_WDG_COMGCS);
		if(PIOS_COM_UAVTALK)
			PIOS_WDG_RegisterFlag(PIOS_WDG_COMUAVTALK);
		if(PIOS_COM_TRANS_COM)
			PIOS_WDG_RegisterFlag(PIOS_WDG_TRANSCOMM);
		PIOS_WDG_RegisterFlag(PIOS_WDG_RADIORECEIVE);
		//PIOS_WDG_RegisterFlag(PIOS_WDG_SENDPACKET);
		if(PIOS_PPM_RECEIVER)
			PIOS_WDG_RegisterFlag(PIOS_WDG_PPMINPUT);
#endif
		return 0;
	}

	return -1;
}

/**
 * Initialise the module
 * \return -1 if initialisation failed
 * \return 0 on success
 */
static int32_t RadioComBridgeInitialize(void)
{

	// allocate and initialize the static data storage only if module is enabled
	data = (RadioComBridgeData *)pvPortMalloc(sizeof(RadioComBridgeData));
	if (!data)
		return -1;

	// Initialize the UAVObjects that we use
	GCSReceiverInitialize();
	PipXStatusInitialize();
	ObjectPersistenceInitialize();
	updateSettings();

	// Initialise UAVTalk
	data->GCSUAVTalkCon = UAVTalkInitialize(&GCSUAVTalkSendHandler);
	if (PIOS_COM_UAVTALK)
		data->UAVTalkCon = UAVTalkInitialize(&UAVTalkSendHandler);

	// Initialize the queues.
	data->ppmOutQueue = 0;
	data->radioPacketQueue = xQueueCreate(PACKET_QUEUE_SIZE, sizeof(UAVObjEvent));
	data->gcsEventQueue = xQueueCreate(PACKET_QUEUE_SIZE, sizeof(UAVObjEvent));
	if (PIOS_COM_UAVTALK)
		data->uavtalkEventQueue = xQueueCreate(PACKET_QUEUE_SIZE, sizeof(UAVObjEvent));
	else
	{
		data->uavtalkEventQueue = 0;
		data->ppmOutQueue = data->radioPacketQueue;
	}

	// Initialize the statistics.
	data->radioTxErrors = 0;
	data->radioTxRetries = 0;
	data->radioRxErrors = 0;
	data->comTxErrors = 0;
	data->comTxRetries = 0;
	data->comRxErrors = 0;
	data->UAVTalkErrors = 0;
	data->packetErrors = 0;
	data->RSSI = -127;

	// Register the callbacks with the packet handler
	PHRegisterOutputStream(pios_packet_handler, transmitPacket);
	PHRegisterDataHandler(pios_packet_handler, receiveData);
	PHRegisterPPMHandler(pios_packet_handler, PPMHandler);
	PHRegisterStatusHandler(pios_packet_handler, StatusHandler);

	// Initialize the packet send timeout
	data->send_timeout = 25; // ms
	data->min_packet_size = 50;

	// Initialize the detected device statistics.
	for (uint8_t i = 0; i < PIPXSTATUS_PAIRIDS_NUMELEM; ++i)
	{
		data->pairStats[i].pairID = 0;
		data->pairStats[i].rssi = -127;
		data->pairStats[i].retries = 0;
		data->pairStats[i].errors = 0;
		data->pairStats[i].uavtalk_errors = 0;
		data->pairStats[i].resets = 0;
		data->pairStats[i].dropped = 0;
		data->pairStats[i].lastContact = 0;
	}
	// The first slot is reserved for our current pairID
	PipXSettingsPairIDGet(&(data->pairStats[0].pairID));

	// Configure our UAVObjects for updates.
	UAVObjConnectQueue(UAVObjGetByID(PIPXSTATUS_OBJID), data->gcsEventQueue, EV_UPDATED | EV_UPDATED_MANUAL | EV_UPDATE_REQ);
	UAVObjConnectQueue(UAVObjGetByID(GCSRECEIVER_OBJID), data->uavtalkEventQueue ? data->uavtalkEventQueue : data->gcsEventQueue, EV_UPDATED | EV_UPDATED_MANUAL | EV_UPDATE_REQ);
	UAVObjConnectQueue(UAVObjGetByID(OBJECTPERSISTENCE_OBJID), data->gcsEventQueue, EV_UPDATED | EV_UPDATED_MANUAL);

	// Initialize the UAVTalk comm parameters.
	data->gcs_uavtalk_params.UAVTalkCon = data->GCSUAVTalkCon;
	data->gcs_uavtalk_params.sendQueue = data->radioPacketQueue;
	data->gcs_uavtalk_params.recvQueue = data->gcsEventQueue;
	data->gcs_uavtalk_params.wdg = PIOS_WDG_COMGCS;
	data->gcs_uavtalk_params.checkHID = true;
	data->gcs_uavtalk_params.comPort = PIOS_COM_GCS;
	if (PIOS_COM_UAVTALK)
	{
		data->gcs_uavtalk_params.sendQueue = data->uavtalkEventQueue;
		data->uavtalk_params.UAVTalkCon = data->UAVTalkCon;
		data->uavtalk_params.sendQueue = data->radioPacketQueue;
		data->uavtalk_params.recvQueue = data->uavtalkEventQueue;
		data->uavtalk_params.gcsQueue = data->gcsEventQueue;
		data->uavtalk_params.wdg = PIOS_WDG_COMUAVTALK;
		data->uavtalk_params.checkHID = false;
		data->uavtalk_params.comPort = PIOS_COM_UAVTALK;
	}

	return 0;
}
MODULE_INITCALL(RadioComBridgeInitialize, RadioComBridgeStart)

/**
 * Reads UAVTalk messages froma com port and creates packets out of them.
 */
static void UAVTalkRecvTask(void *parameters)
{
	UAVTalkComTaskParams *params = (UAVTalkComTaskParams *)parameters;
	PHPacketHandle p = NULL;

	// Create the buffered reader.
	BufferedReadHandle f = BufferedReadInit(params->comPort, TEMP_BUFFER_SIZE);

	while (1) {

#ifdef PIOS_INCLUDE_WDG
		// Update the watchdog timer.
		if (params->wdg)
			PIOS_WDG_UpdateFlag(params->wdg);
#endif /* PIOS_INCLUDE_WDG */

		// Receive from USB HID if available, otherwise UAVTalk com if it's available.
#if defined(PIOS_INCLUDE_USB)
		// Determine input port (USB takes priority over telemetry port)
		if (params->checkHID && PIOS_USB_CheckAvailable(0))
			BufferedReadSetCom(f, PIOS_COM_USB_HID);
		else
#endif /* PIOS_INCLUDE_USB */
		{
			if (params->comPort)
				BufferedReadSetCom(f, params->comPort);
			else
			{
				vTaskDelay(5);
				continue;
			}
		}

		// Read the next byte
		uint8_t rx_byte;
		if(!BufferedRead(f, &rx_byte, MAX_PORT_DELAY))
			continue;

		// Get a TX packet from the packet handler if required.
		if (p == NULL)
		{

			// Wait until we receive a sync.
			UAVTalkRxState state = UAVTalkProcessInputStreamQuiet(params->UAVTalkCon, rx_byte);
			if (state != UAVTALK_STATE_TYPE)
				continue;

			// Get a packet when we see the sync
			p = PHGetTXPacket(pios_packet_handler);

			// No packets available?
			if (p == NULL)
			{
				data->droppedPackets++;
				continue;
			}

			// Initialize the packet.
			p->header.destination_id = data->destination_id;
			p->header.source_id = PIOS_RFM22B_DeviceID(pios_rfm22b_id);
			p->header.type = PACKET_TYPE_DATA;
			p->data[0] = rx_byte;
			p->header.data_size = 1;
			continue;
		}

		// Insert this byte.
		p->data[p->header.data_size++] = rx_byte;

		// Keep reading until we receive a completed packet.
		UAVTalkRxState state = UAVTalkProcessInputStreamQuiet(params->UAVTalkCon, rx_byte);
		UAVTalkConnectionData *connection = (UAVTalkConnectionData*)(params->UAVTalkCon);
		UAVTalkInputProcessor *iproc = &(connection->iproc);

		if (state == UAVTALK_STATE_COMPLETE)
		{
			xQueueHandle sendQueue = params->sendQueue;
#if defined(PIOS_INCLUDE_USB)
			if (params->gcsQueue)
				if (PIOS_USB_CheckAvailable(0) && PIOS_COM_USB_HID)
					sendQueue = params->gcsQueue;
#endif /* PIOS_INCLUDE_USB */

			// Is this a local UAVObject?
			// We only generate GcsReceiver ojects, we don't consume them.
			if ((iproc->obj != NULL) && (iproc->objId != GCSRECEIVER_OBJID))
			{
				// We treat the ObjectPersistence object differently
				if(iproc->objId == OBJECTPERSISTENCE_OBJID)
				{
					// Unpack object, if the instance does not exist it will be created!
					UAVObjUnpack(iproc->obj, iproc->instId, connection->rxBuffer);

					// Get the ObjectPersistence object.
					ObjectPersistenceData obj_per;
					ObjectPersistenceGet(&obj_per);

					// Is this concerning or setting object?
					if (obj_per.ObjectID == PIPXSETTINGS_OBJID)
					{
						// Queue up the ACK.
						queueEvent(params->recvQueue, (void*)iproc->obj, iproc->instId, EV_SEND_ACK);

						// Is this a save, load, or delete?
						bool success = true;
						switch (obj_per.Operation)
						{
						case OBJECTPERSISTENCE_OPERATION_LOAD:
						{
#if defined(PIOS_INCLUDE_FLASH_EEPROM)
							// Load the settings.
							PipXSettingsData pipxSettings;
							if (PIOS_EEPROM_Load((uint8_t*)&pipxSettings, sizeof(PipXSettingsData)) == 0)
								PipXSettingsSet(&pipxSettings);
							else
								success = false;
#endif
							break;
						}
						case OBJECTPERSISTENCE_OPERATION_SAVE:
						{
#if defined(PIOS_INCLUDE_FLASH_EEPROM)
							// Save the settings.
							PipXSettingsData pipxSettings;
							PipXSettingsGet(&pipxSettings);
							int32_t ret = PIOS_EEPROM_Save((uint8_t*)&pipxSettings, sizeof(PipXSettingsData));
							if (ret != 0)
								success = false;
#endif
							break;
						}
						case OBJECTPERSISTENCE_OPERATION_DELETE:
						{
#if defined(PIOS_INCLUDE_FLASH_EEPROM)
							// Erase the settings.
							PipXSettingsData pipxSettings;
							uint8_t *ptr = (uint8_t*)&pipxSettings;
							memset(ptr, 0, sizeof(PipXSettingsData));
							int32_t ret = PIOS_EEPROM_Save(ptr, sizeof(PipXSettingsData));
							if (ret != 0)
								success = false;
#endif
							break;
						}
						default:
							break;
						}
						if (success == true)
						{
							obj_per.Operation = OBJECTPERSISTENCE_OPERATION_COMPLETED;
							ObjectPersistenceSet(&obj_per);
						}

						// Release the packet, since we don't need it.
						PHReleaseTXPacket(pios_packet_handler, p);
					}
					else
					{
						// Otherwise, queue the packet for transmission.
						queueEvent(sendQueue, (void*)p, 0, EV_TRANSMIT_PACKET);
					}
				}
				else
				{
					switch (iproc->type)
					{
					case UAVTALK_TYPE_OBJ:
						// Unpack object, if the instance does not exist it will be created!
						UAVObjUnpack(iproc->obj, iproc->instId, connection->rxBuffer);
						break;
					case UAVTALK_TYPE_OBJ_REQ:
						// Queue up an object send request.
						queueEvent(params->recvQueue, (void*)iproc->obj, iproc->instId, EV_UPDATE_REQ);
						break;
					case UAVTALK_TYPE_OBJ_ACK:
						if (UAVObjUnpack(iproc->obj, iproc->instId, connection->rxBuffer) == 0)
							// Queue up an ACK
							queueEvent(params->recvQueue, (void*)iproc->obj, iproc->instId, EV_SEND_ACK);
						break;
					}

					// Release the packet, since we don't need it.
					PHReleaseTXPacket(pios_packet_handler, p);
				}
			}
			else
			{
				// Queue the packet for transmission.
				queueEvent(sendQueue, (void*)p, 0, EV_TRANSMIT_PACKET);
			}
			p = NULL;

		} else if(state == UAVTALK_STATE_ERROR) {
			xQueueHandle sendQueue = params->sendQueue;
#if defined(PIOS_INCLUDE_USB)
			if (params->gcsQueue)
				if (PIOS_USB_CheckAvailable(0) && PIOS_COM_USB_HID)
					sendQueue = params->gcsQueue;
#endif /* PIOS_INCLUDE_USB */
			data->UAVTalkErrors++;

			// Send a NACK if required.
			if((iproc->obj) && (iproc->type == UAVTALK_TYPE_OBJ_ACK))
			{
				// Queue up a NACK
				queueEvent(params->recvQueue, iproc->obj, iproc->instId, EV_SEND_NACK);

				// Release the packet and start over again.
				PHReleaseTXPacket(pios_packet_handler, p);
			}
			else
			{
				// Transmit the packet anyway...
				queueEvent(sendQueue, (void*)p, 0, EV_TRANSMIT_PACKET);
			}
			p = NULL;
		}
	}
}

/**
 * The radio to com bridge task.
 */
static void radioReceiveTask(void *parameters)
{
	PHPacketHandle p = NULL;

	/* Handle radio -> usart/usb direction */
	while (1) {
		uint32_t rx_bytes;

#ifdef PIOS_INCLUDE_WDG
		// Update the watchdog timer.
		PIOS_WDG_UpdateFlag(PIOS_WDG_RADIORECEIVE);
#endif /* PIOS_INCLUDE_WDG */

		// Get a RX packet from the packet handler if required.
		if (p == NULL)
			p = PHGetRXPacket(pios_packet_handler);

		if(p == NULL) {
			DEBUG_PRINTF(2, "RX Packet Unavailable.!\n\r");
			// Wait a bit for a packet to come available.
			vTaskDelay(5);
			continue;
		}

		// Receive data from the radio port
		rx_bytes = PIOS_COM_ReceiveBuffer(PIOS_COM_RADIO, (uint8_t*)p, PIOS_PH_MAX_PACKET, MAX_PORT_DELAY);
		if(rx_bytes == 0)
			continue;
		data->rxBytes += rx_bytes;

		// Verify that the packet is valid and pass it on.
		if(PHVerifyPacket(pios_packet_handler, p, rx_bytes) > 0) {
			UAVObjEvent ev;
			ev.obj = (UAVObjHandle)p;
			ev.event = EV_PACKET_RECEIVED;
			xQueueSend(data->gcsEventQueue, &ev, portMAX_DELAY);
		} else
		{
			data->packetErrors++;
			PHReceivePacket(pios_packet_handler, p, true);
		}
		p = NULL;
	}
}

/**
 * Send packets to the radio.
 */
static void sendPacketTask(void *parameters)
{
	UAVObjEvent ev;

	// Loop forever
	while (1) {
#ifdef PIOS_INCLUDE_WDG
		// Update the watchdog timer.
		//PIOS_WDG_UpdateFlag(PIOS_WDG_SENDPACKET);
#endif /* PIOS_INCLUDE_WDG */
		// Wait for a packet on the queue.
		if (xQueueReceive(data->radioPacketQueue, &ev, MAX_PORT_DELAY) == pdTRUE) {
			PHPacketHandle p = (PHPacketHandle)ev.obj;
			// Send the packet.
			if(!PHTransmitPacket(pios_packet_handler, p))
				PHReleaseRXPacket(pios_packet_handler, p);
		}
	}
}

/**
 * Send packets to the com port.
 */
static void UAVTalkSendTask(void *parameters)
{
	UAVTalkComTaskParams *params = (UAVTalkComTaskParams *)parameters;
	UAVObjEvent ev;

	// Loop forever
	while (1) {
#ifdef PIOS_INCLUDE_WDG
		// Update the watchdog timer.
		// NOTE: this is temporarily turned off becase PIOS_Com_SendBuffer appears to block for an uncontrollable time,
		// and SendBufferNonBlocking doesn't seem to be working in this case.
		//PIOS_WDG_UpdateFlag(PIOS_WDG_SENDDATA);
#endif /* PIOS_INCLUDE_WDG */
		// Wait for a packet on the queue.
		if (xQueueReceive(params->recvQueue, &ev, MAX_PORT_DELAY) == pdTRUE) {
			if ((ev.event == EV_UPDATED) || (ev.event == EV_UPDATE_REQ))
			{
				// Send update (with retries)
				uint32_t retries = 0;
				int32_t success = -1;
				while (retries < MAX_RETRIES && success == -1) {
<<<<<<< HEAD
					success = UAVTalkSendObject(data->outUAVTalkCon, ev.obj, 0, 0, RETRY_TIMEOUT_MS) == 0;
=======
					success = UAVTalkSendObject(params->UAVTalkCon, ev.obj, 0, 0, RETRY_TIMEOUT_MS) == 0;
>>>>>>> cc6b4875
					if (!success)
						++retries;
				}
				data->comTxRetries += retries;
			}
			else if(ev.event == EV_SEND_ACK)
			{
				// Send the ACK
				uint32_t retries = 0;
				int32_t success = -1;
				while (retries < MAX_RETRIES && success == -1) {
<<<<<<< HEAD
					success = UAVTalkSendAck(data->outUAVTalkCon, ev.obj, ev.instId) == 0;
=======
					success = UAVTalkSendAck(params->UAVTalkCon, ev.obj, ev.instId) == 0;
>>>>>>> cc6b4875
					if (!success)
						++retries;
				}
				data->comTxRetries += retries;
			}
			else if(ev.event == EV_SEND_NACK)
			{
				// Send the NACK
				uint32_t retries = 0;
				int32_t success = -1;
				while (retries < MAX_RETRIES && success == -1) {
<<<<<<< HEAD
					success = UAVTalkSendNack(data->outUAVTalkCon, UAVObjGetID(ev.obj)) == 0;
=======
					success = UAVTalkSendNack(params->UAVTalkCon, UAVObjGetID(ev.obj)) == 0;
>>>>>>> cc6b4875
					if (!success)
						++retries;
				}
				data->comTxRetries += retries;
			}
			else if(ev.event == EV_PACKET_RECEIVED)
			{
				// Receive the packet.
				PHReceivePacket(pios_packet_handler, (PHPacketHandle)ev.obj, false);
			}
			else if(ev.event == EV_TRANSMIT_PACKET)
			{
				// Transmit the packet.
				PHPacketHandle p = (PHPacketHandle)ev.obj;
				transmitData(params->comPort, p->data, p->header.data_size, params->checkHID);
				PHReleaseTXPacket(pios_packet_handler, p);
			}
		}
	}
}

/**
 * The com to radio bridge task.
 */
static void transparentCommTask(void * parameters)
{
	portTickType packet_start_time = 0;
	uint32_t timeout = MAX_PORT_DELAY;
	PHPacketHandle p = NULL;

	/* Handle usart/usb -> radio direction */
	while (1) {

#ifdef PIOS_INCLUDE_WDG
		// Update the watchdog timer.
		PIOS_WDG_UpdateFlag(PIOS_WDG_TRANSCOMM);
#endif /* PIOS_INCLUDE_WDG */

		// Get a TX packet from the packet handler if required.
		if (p == NULL)
		{
			p = PHGetTXPacket(pios_packet_handler);

			// No packets available?
			if (p == NULL)
			{
				data->droppedPackets++;
				// Wait a bit for a packet to come available.
				vTaskDelay(5);
				continue;
			}

			// Initialize the packet.
			p->header.destination_id = data->destination_id;
			p->header.source_id = PIOS_RFM22B_DeviceID(pios_rfm22b_id);
			//p->header.type = PACKET_TYPE_ACKED_DATA;
			p->header.type = PACKET_TYPE_DATA;
			p->header.data_size = 0;
		}

		// Receive data from the com port
		uint32_t cur_rx_bytes =	PIOS_COM_ReceiveBuffer(PIOS_COM_TRANS_COM, p->data + p->header.data_size,
							       PH_MAX_DATA - p->header.data_size, timeout);

		// Do we have an data to send?
		p->header.data_size += cur_rx_bytes;
		if (p->header.data_size > 0) {

			// Check how long since last update
			portTickType cur_sys_time = xTaskGetTickCount();

			// Is this the start of a packet?
			if(packet_start_time == 0)
				packet_start_time = cur_sys_time;

			// Just send the packet on wraparound
			bool send_packet = (cur_sys_time < packet_start_time);
			if (!send_packet)
			{
				portTickType dT = (cur_sys_time - packet_start_time) / portTICK_RATE_MS;
				if (dT > data->send_timeout)
					send_packet = true;
				else
					timeout = data->send_timeout - dT;
			}

			// Also send the packet if the size is over the minimum.
			send_packet |= (p->header.data_size > data->min_packet_size);

			// Should we send this packet?
			if (send_packet)
			{
				// Queue the packet for transmission.
				queueEvent(data->radioPacketQueue, (void*)p, 0, EV_TRANSMIT_PACKET);

				// Reset the timeout
				timeout = MAX_PORT_DELAY;
				p = NULL;
				packet_start_time = 0;
			}
		}
	}
}

/**
 * The stats update task.
 */
static void radioStatusTask(void *parameters)
{
	PHStatusPacket status_packet;

	while (1) {
		PipXStatusData pipxStatus;
		uint32_t pairID;

		// Get object data
		PipXStatusGet(&pipxStatus);
		PipXSettingsPairIDGet(&pairID);

		// Update the status
		pipxStatus.DeviceID = PIOS_RFM22B_DeviceID(pios_rfm22b_id);
		pipxStatus.Retries = data->comTxRetries;
		pipxStatus.Errors = data->packetErrors;
		pipxStatus.UAVTalkErrors = data->UAVTalkErrors;
		pipxStatus.Dropped = data->droppedPackets;
		pipxStatus.Resets = PIOS_RFM22B_Resets(pios_rfm22b_id);
		pipxStatus.TXRate = (uint16_t)((float)(data->txBytes * 1000) / STATS_UPDATE_PERIOD_MS);
		data->txBytes = 0;
		pipxStatus.RXRate = (uint16_t)((float)(data->rxBytes * 1000) / STATS_UPDATE_PERIOD_MS);
		data->rxBytes = 0;
		pipxStatus.LinkState = PIPXSTATUS_LINKSTATE_DISCONNECTED;
		pipxStatus.RSSI = data->RSSI;
		LINK_LED_OFF;

		// Update the potential pairing contacts
		for (uint8_t i = 0; i < PIPXSTATUS_PAIRIDS_NUMELEM; ++i)
		{
			pipxStatus.PairIDs[i] = data->pairStats[i].pairID;
			pipxStatus.PairSignalStrengths[i] = data->pairStats[i].rssi;
			data->pairStats[i].lastContact++;
			// Remove this device if it's stale.
			if(data->pairStats[i].lastContact > MAX_LOST_CONTACT_TIME)
			{
				data->pairStats[i].pairID = 0;
				data->pairStats[i].rssi = -127;
				data->pairStats[i].retries = 0;
				data->pairStats[i].errors = 0;
				data->pairStats[i].uavtalk_errors = 0;
				data->pairStats[i].resets = 0;
				data->pairStats[i].dropped = 0;
				data->pairStats[i].lastContact = 0;
			}
			// Add the paired devices statistics to ours.
			if(pairID && (data->pairStats[i].pairID == pairID) && (data->pairStats[i].rssi > -127))
			{
				pipxStatus.Retries += data->pairStats[i].retries;
				pipxStatus.Errors += data->pairStats[i].errors;
				pipxStatus.UAVTalkErrors += data->pairStats[i].uavtalk_errors;
				pipxStatus.Dropped += data->pairStats[i].dropped;
				pipxStatus.Resets += data->pairStats[i].resets;
				pipxStatus.Dropped += data->pairStats[i].dropped;
				pipxStatus.LinkState = PIPXSTATUS_LINKSTATE_CONNECTED;
				LINK_LED_ON;
			}
		}

		// Update the object
		PipXStatusSet(&pipxStatus);

		// Broadcast the status.
		{
			static uint16_t cntr = 0;
			if(cntr++ == RADIOSTATS_UPDATE_PERIOD_MS / STATS_UPDATE_PERIOD_MS)
			{
				// Queue the status message
				status_packet.header.destination_id = 0xffffffff;
				status_packet.header.type = PACKET_TYPE_STATUS;
				status_packet.header.data_size = PH_STATUS_DATA_SIZE(&status_packet);
				status_packet.header.source_id = pipxStatus.DeviceID;
				status_packet.retries = data->comTxRetries;
				status_packet.errors = data->packetErrors;
				status_packet.uavtalk_errors = data->UAVTalkErrors;
				status_packet.dropped = data->droppedPackets;
				status_packet.resets = PIOS_RFM22B_Resets(pios_rfm22b_id);
				PHPacketHandle sph = (PHPacketHandle)&status_packet;
				queueEvent(data->radioPacketQueue, (void*)sph, 0, EV_TRANSMIT_PACKET);
				cntr = 0;
			}
		}

		// Delay until the next update period.
		vTaskDelay(STATS_UPDATE_PERIOD_MS / portTICK_RATE_MS);
	}
}

/**
 * The PPM input task.
 */
static void ppmInputTask(void *parameters)
{
	PHPpmPacket ppm_packet;
	PHPacketHandle pph = (PHPacketHandle)&ppm_packet;

	while (1) {

#ifdef PIOS_INCLUDE_WDG
		// Update the watchdog timer.
		PIOS_WDG_UpdateFlag(PIOS_WDG_PPMINPUT);
#endif /* PIOS_INCLUDE_WDG */

		// Read the receiver.
		for (uint8_t i = 1; i <= PIOS_PPM_NUM_INPUTS; ++i)
			ppm_packet.channels[i - 1] = PIOS_RCVR_Read(PIOS_PPM_RECEIVER, i);

		// Send the PPM packet
		if (data->ppmOutQueue)
		{
			ppm_packet.header.destination_id = data->destination_id;
			ppm_packet.header.source_id = PIOS_RFM22B_DeviceID(pios_rfm22b_id);
			ppm_packet.header.type = PACKET_TYPE_PPM;
			ppm_packet.header.data_size = PH_PPM_DATA_SIZE(&ppm_packet);
			queueEvent(data->ppmOutQueue, (void*)pph, 0, EV_TRANSMIT_PACKET);
		}
		else
			PPMHandler(ppm_packet.channels);

		// Delay until the next update period.
		vTaskDelay(PIOS_PPM_PACKET_UPDATE_PERIOD_MS / portTICK_RATE_MS);
	}
}

/**
 * Transmit data buffer to the com port.
 * \param[in] params The comm parameters.
 * \param[in] buf Data buffer to send
 * \param[in] length Length of buffer
 * \return -1 on failure
 * \return number of bytes transmitted on success
 */
static int32_t UAVTalkSend(UAVTalkComTaskParams *params, uint8_t *buf, int32_t length)
{
	uint32_t outputPort = params->comPort;
#if defined(PIOS_INCLUDE_USB)
	if (params->checkHID)
	{
		// Determine output port (USB takes priority over telemetry port)
		if (PIOS_USB_CheckAvailable(0) && PIOS_COM_USB_HID)
			outputPort = PIOS_COM_USB_HID;
	}
#endif /* PIOS_INCLUDE_USB */
	if(outputPort)
		return PIOS_COM_SendBuffer(outputPort, buf, length);
	else
		return -1;
}

/**
 * Transmit data buffer to the com port.
 * \param[in] buf Data buffer to send
 * \param[in] length Length of buffer
 * \return -1 on failure
 * \return number of bytes transmitted on success
 */
static int32_t UAVTalkSendHandler(uint8_t *buf, int32_t length)
{
	return UAVTalkSend(&(data->uavtalk_params), buf, length);
}

/**
 * Transmit data buffer to the com port.
 * \param[in] buf Data buffer to send
 * \param[in] length Length of buffer
 * \return -1 on failure
 * \return number of bytes transmitted on success
 */
static int32_t GCSUAVTalkSendHandler(uint8_t *buf, int32_t length)
{
	return UAVTalkSend(&(data->gcs_uavtalk_params), buf, length);
}

/**
 * Transmit a packet to the radio port.
 * \param[in] buf Data buffer to send
 * \param[in] length Length of buffer
 * \return -1 on failure
 * \return number of bytes transmitted on success
 */
static int32_t transmitPacket(PHPacketHandle p)
{
	data->txBytes += PH_PACKET_SIZE(p);
	return PIOS_COM_SendBuffer(PIOS_COM_RADIO, (uint8_t*)p, PH_PACKET_SIZE(p));
}

/**
 * Receive a packet
 * \param[in] buf The received data buffer
 * \param[in] length Length of buffer
 */
static void transmitData(uint32_t outputPort, uint8_t *buf, uint8_t len, bool checkHid)
{
#if defined(PIOS_INCLUDE_USB)
	// See if USB is connected if requested.
	if(checkHid)
		// Determine output port (USB takes priority over telemetry port)
		if (PIOS_USB_CheckAvailable(0) && PIOS_COM_USB_HID)
			outputPort = PIOS_COM_USB_HID;
#endif /* PIOS_INCLUDE_USB */
	if (!outputPort)
		return;

	// Send the received data to the com port
	if (PIOS_COM_SendBuffer(outputPort, buf, len) != len)
		// Error on transmit
		data->comTxErrors++;
}

/**
 * Receive a packet
 * \param[in] buf The received data buffer
 * \param[in] length Length of buffer
 */
static void receiveData(uint8_t *buf, uint8_t len, int8_t rssi, int8_t afc)
{
	data->RSSI = rssi;

	// Packet data should go to transparent com if it's configured,
	// USB HID if it's connected, otherwise, UAVTalk com if it's configured.
	uint32_t outputPort = PIOS_COM_TRANS_COM ? PIOS_COM_TRANS_COM : PIOS_COM_UAVTALK;
	bool checkHid = (PIOS_COM_TRANS_COM == 0);
	transmitData(outputPort, buf, len, checkHid);
}

/**
 * Receive a status packet
 * \param[in] status The status structure
 */
static void StatusHandler(PHStatusPacketHandle status, int8_t rssi, int8_t afc)
{
	uint32_t id = status->header.source_id;
	bool found = false;
	// Have we seen this device recently?
	uint8_t id_idx = 0;
	for ( ; id_idx < PIPXSTATUS_PAIRIDS_NUMELEM; ++id_idx)
		if(data->pairStats[id_idx].pairID == id)
		{
			found = true;
			break;
		}

	// If we have seen it, update the RSSI and reset the last contact couter
	if(found)
	{
		data->pairStats[id_idx].rssi = rssi;
		data->pairStats[id_idx].retries = status->retries;
		data->pairStats[id_idx].errors = status->errors;
		data->pairStats[id_idx].uavtalk_errors = status->uavtalk_errors;
		data->pairStats[id_idx].resets = status->resets;
		data->pairStats[id_idx].dropped = status->dropped;
		data->pairStats[id_idx].lastContact = 0;
	}

	// If we haven't seen it, find a slot to put it in.
	if (!found)
	{
		uint32_t pairID;
		PipXSettingsPairIDGet(&pairID);

		uint8_t min_idx = 0;
		if(id != pairID)
		{
			int8_t min_rssi = data->pairStats[0].rssi;
			for (id_idx = 1; id_idx < PIPXSTATUS_PAIRIDS_NUMELEM; ++id_idx)
			{
				if(data->pairStats[id_idx].rssi < min_rssi)
				{
					min_rssi = data->pairStats[id_idx].rssi;
					min_idx = id_idx;
				}
			}
		}
		data->pairStats[min_idx].pairID = id;
		data->pairStats[min_idx].rssi = rssi;
		data->pairStats[min_idx].retries = status->retries;
		data->pairStats[min_idx].errors = status->errors;
		data->pairStats[min_idx].uavtalk_errors = status->uavtalk_errors;
		data->pairStats[min_idx].resets = status->resets;
		data->pairStats[min_idx].dropped = status->dropped;
		data->pairStats[min_idx].lastContact = 0;
	}
}

/**
 * Receive a ppm packet
 * \param[in] channels The ppm channels
 */
static void PPMHandler(uint16_t *channels)
{
	GCSReceiverData rcvr;

	// Copy the receiver channels into the GCSReceiver object.
	for (uint8_t i = 0; i < GCSRECEIVER_CHANNEL_NUMELEM; ++i)
		rcvr.Channel[i] = channels[i];

	// Set the GCSReceiverData object.
	GCSReceiverSet(&rcvr);
}

static BufferedReadHandle BufferedReadInit(uint32_t com_port, uint16_t buffer_length)
{
	BufferedReadHandle h = (BufferedReadHandle)pvPortMalloc(sizeof(ReadBuffer));
	if (!h)
		return NULL;

	h->com_port = com_port;
	h->buffer = (uint8_t*)pvPortMalloc(buffer_length);
	h->length = buffer_length;
	h->index = 0;
	h->data_length = 0;

	if (h->buffer == NULL)
		return NULL;

	return h;
}

static bool BufferedRead(BufferedReadHandle h, uint8_t *value, uint32_t timeout_ms)
{
	// Read some data if required.
	if(h->index == h->data_length)
	{
		uint32_t rx_bytes = PIOS_COM_ReceiveBuffer(h->com_port, h->buffer, h->length, timeout_ms);
		if (rx_bytes == 0)
			return false;
		h->index = 0;
		h->data_length = rx_bytes;
	}

	// Return the next byte.
	*value = h->buffer[h->index++];
	return true;
}

static void BufferedReadSetCom(BufferedReadHandle h, uint32_t com_port)
{
	h->com_port = com_port;
}

/**
 * Queue and event into an event queue.
 * \param[in] queue  The event queue
 * \param[in] obj  The data pointer
 * \param[in] type The event type
 */
static void queueEvent(xQueueHandle queue, void *obj, uint16_t instId, UAVObjEventType type)
{
	UAVObjEvent ev;
	ev.obj = (UAVObjHandle)obj;
	ev.instId = instId;
	ev.event = type;
	xQueueSend(queue, &ev, portMAX_DELAY);
}

/**
 * Update the telemetry settings, called on startup.
 * FIXME: This should be in the TelemetrySettings object. But objects
 * have too much overhead yet. Also the telemetry has no any specific
 * settings, etc. Thus the HwSettings object which contains the
 * telemetry port speed is used for now.
 */
static void updateSettings()
{

	// Get the settings.
	PipXSettingsData pipxSettings;
	PipXSettingsGet(&pipxSettings);

	// Initialize the destination ID
	data->destination_id = pipxSettings.PairID ? pipxSettings.PairID : 0xffffffff;
	
	if (PIOS_COM_TELEMETRY) {
		switch (pipxSettings.TelemetrySpeed) {
		case PIPXSETTINGS_TELEMETRYSPEED_2400:
			PIOS_COM_ChangeBaud(PIOS_COM_TELEMETRY, 2400);
			break;
		case PIPXSETTINGS_TELEMETRYSPEED_4800:
			PIOS_COM_ChangeBaud(PIOS_COM_TELEMETRY, 4800);
			break;
		case PIPXSETTINGS_TELEMETRYSPEED_9600:
			PIOS_COM_ChangeBaud(PIOS_COM_TELEMETRY, 9600);
			break;
		case PIPXSETTINGS_TELEMETRYSPEED_19200:
			PIOS_COM_ChangeBaud(PIOS_COM_TELEMETRY, 19200);
			break;
		case PIPXSETTINGS_TELEMETRYSPEED_38400:
			PIOS_COM_ChangeBaud(PIOS_COM_TELEMETRY, 38400);
			break;
		case PIPXSETTINGS_TELEMETRYSPEED_57600:
			PIOS_COM_ChangeBaud(PIOS_COM_TELEMETRY, 57600);
			break;
		case PIPXSETTINGS_TELEMETRYSPEED_115200:
			PIOS_COM_ChangeBaud(PIOS_COM_TELEMETRY, 115200);
			break;
		}
	}
	if (PIOS_COM_FLEXI) {
		switch (pipxSettings.FlexiSpeed) {
		case PIPXSETTINGS_TELEMETRYSPEED_2400:
			PIOS_COM_ChangeBaud(PIOS_COM_FLEXI, 2400);
			break;
		case PIPXSETTINGS_TELEMETRYSPEED_4800:
			PIOS_COM_ChangeBaud(PIOS_COM_FLEXI, 4800);
			break;
		case PIPXSETTINGS_TELEMETRYSPEED_9600:
			PIOS_COM_ChangeBaud(PIOS_COM_FLEXI, 9600);
			break;
		case PIPXSETTINGS_TELEMETRYSPEED_19200:
			PIOS_COM_ChangeBaud(PIOS_COM_FLEXI, 19200);
			break;
		case PIPXSETTINGS_TELEMETRYSPEED_38400:
			PIOS_COM_ChangeBaud(PIOS_COM_FLEXI, 38400);
			break;
		case PIPXSETTINGS_TELEMETRYSPEED_57600:
			PIOS_COM_ChangeBaud(PIOS_COM_FLEXI, 57600);
			break;
		case PIPXSETTINGS_TELEMETRYSPEED_115200:
			PIOS_COM_ChangeBaud(PIOS_COM_FLEXI, 115200);
			break;
		}
	}
	if (PIOS_COM_VCP) {
		switch (pipxSettings.VCPSpeed) {
		case PIPXSETTINGS_TELEMETRYSPEED_2400:
			PIOS_COM_ChangeBaud(PIOS_COM_VCP, 2400);
			break;
		case PIPXSETTINGS_TELEMETRYSPEED_4800:
			PIOS_COM_ChangeBaud(PIOS_COM_VCP, 4800);
			break;
		case PIPXSETTINGS_TELEMETRYSPEED_9600:
			PIOS_COM_ChangeBaud(PIOS_COM_VCP, 9600);
			break;
		case PIPXSETTINGS_TELEMETRYSPEED_19200:
			PIOS_COM_ChangeBaud(PIOS_COM_VCP, 19200);
			break;
		case PIPXSETTINGS_TELEMETRYSPEED_38400:
			PIOS_COM_ChangeBaud(PIOS_COM_VCP, 38400);
			break;
		case PIPXSETTINGS_TELEMETRYSPEED_57600:
			PIOS_COM_ChangeBaud(PIOS_COM_VCP, 57600);
			break;
		case PIPXSETTINGS_TELEMETRYSPEED_115200:
			PIOS_COM_ChangeBaud(PIOS_COM_VCP, 115200);
			break;
		}
	}
}<|MERGE_RESOLUTION|>--- conflicted
+++ resolved
@@ -642,11 +642,7 @@
 				uint32_t retries = 0;
 				int32_t success = -1;
 				while (retries < MAX_RETRIES && success == -1) {
-<<<<<<< HEAD
-					success = UAVTalkSendObject(data->outUAVTalkCon, ev.obj, 0, 0, RETRY_TIMEOUT_MS) == 0;
-=======
 					success = UAVTalkSendObject(params->UAVTalkCon, ev.obj, 0, 0, RETRY_TIMEOUT_MS) == 0;
->>>>>>> cc6b4875
 					if (!success)
 						++retries;
 				}
@@ -658,11 +654,7 @@
 				uint32_t retries = 0;
 				int32_t success = -1;
 				while (retries < MAX_RETRIES && success == -1) {
-<<<<<<< HEAD
-					success = UAVTalkSendAck(data->outUAVTalkCon, ev.obj, ev.instId) == 0;
-=======
 					success = UAVTalkSendAck(params->UAVTalkCon, ev.obj, ev.instId) == 0;
->>>>>>> cc6b4875
 					if (!success)
 						++retries;
 				}
@@ -674,11 +666,7 @@
 				uint32_t retries = 0;
 				int32_t success = -1;
 				while (retries < MAX_RETRIES && success == -1) {
-<<<<<<< HEAD
-					success = UAVTalkSendNack(data->outUAVTalkCon, UAVObjGetID(ev.obj)) == 0;
-=======
 					success = UAVTalkSendNack(params->UAVTalkCon, UAVObjGetID(ev.obj)) == 0;
->>>>>>> cc6b4875
 					if (!success)
 						++retries;
 				}

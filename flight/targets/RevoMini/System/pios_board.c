--- conflicted
+++ resolved
@@ -619,17 +619,16 @@
 		case HWREVOMINI_FLEXIPORT_COMBRIDGE:
 			PIOS_Board_configure_com(&pios_usart_flexi_cfg, PIOS_COM_BRIDGE_RX_BUF_LEN, PIOS_COM_BRIDGE_TX_BUF_LEN, &pios_usart_com_driver, &pios_com_bridge_id);
 			break;
-<<<<<<< HEAD
 	} /* hwsettings_rv_flexiport */
 
 	/* Initalize the RFM22B radio COM device. */
 #if defined(PIOS_INCLUDE_RFM22B)
 	uint8_t hwsettings_radioport;
-	HwSettingsRadioPortGet(&hwsettings_radioport);
+	HwRevoMiniRadioPortGet(&hwsettings_radioport);
 	switch (hwsettings_radioport) {
-		case HWSETTINGS_RADIOPORT_DISABLED:
-			break;
-		case HWSETTINGS_RADIOPORT_TELEMETRY:
+		case HWREVOMINI_RADIOPORT_DISABLED:
+			break;
+		case HWREVOMINI_RADIOPORT_TELEMETRY:
 		{
 			extern const struct pios_rfm22b_cfg * PIOS_BOARD_HW_DEFS_GetRfm22Cfg (uint32_t board_revision);
 			const struct pios_board_info * bdinfo = &pios_board_info_blob;
@@ -652,11 +651,6 @@
 
 #endif /* PIOS_INCLUDE_RFM22B */
 
-=======
-	} /* hw_flexiport */
-	
-	
->>>>>>> d7572507
 	/* Configure the receiver port*/
 	uint8_t hw_rcvrport;
 	HwRevoMiniRcvrPortGet(&hw_rcvrport);

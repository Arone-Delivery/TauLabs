--- conflicted
+++ resolved
@@ -79,10 +79,6 @@
 
 # List of modules to include
 MODULES += Actuator ManualControl Stabilization 
-<<<<<<< HEAD
-MODULES += Attitude
-=======
->>>>>>> 51d38abe
 MODULES += FirmwareIAP
 
 OPTMODULES += PathPlanner
@@ -97,7 +93,7 @@
 ifeq ($(FILTER_ARCHITECTURE),YES)
 MODULES += State
 else
-MODULES += Attitude/revolution
+MODULES += Attitude
 endif
 
 # To run simulation instead of connect to SITL

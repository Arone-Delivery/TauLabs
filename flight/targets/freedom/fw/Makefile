--- conflicted
+++ resolved
@@ -59,12 +59,9 @@
 OPTMODULES += ComUsbBridge
 OPTMODULES += Airspeed/revolution
 OPTMODULES += UAVOHoTTBridge
-<<<<<<< HEAD
 OPTMODULES += PicoC
-=======
 OPTMODULES += UAVOFrSKYSensorHubBridge
 OPTMODULES += UAVOLighttelemetryBridge
->>>>>>> 659f7653
 
 PYMODULES = 
 #FlightPlan

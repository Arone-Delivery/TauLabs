--- conflicted
+++ resolved
@@ -173,13 +173,6 @@
 qt_sdk_install: qt_sdk_clean
         # download the source only if it's newer than what we already have
 	$(V1) wget -N --content-disposition -P "$(DL_DIR)" "$(QT_SDK_URL)"
-<<<<<<< HEAD
-
-        #installer is an executable, make it executable and run it
-	$(V1) chmod u+x "$(DL_DIR)/$(QT_SDK_FILE)"
-	"$(DL_DIR)/$(QT_SDK_FILE)" -style cleanlooks
-=======
-
         # tell the user exactly which path they should select in the GUI
 	$(V1) echo "*** NOTE NOTE NOTE ***"
 	$(V1) echo "*"
@@ -191,7 +184,6 @@
         #installer is an executable, make it executable and run it
 	$(V1) chmod u+x "$(DL_DIR)/$(QT_SDK_FILE)"
 	$(V1) "$(DL_DIR)/$(QT_SDK_FILE)" -style cleanlooks
->>>>>>> 07a5d980
 
 .PHONY: qt_sdk_clean
 qt_sdk_clean:

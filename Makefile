--- conflicted
+++ resolved
@@ -63,32 +63,9 @@
 else ifeq ($(V), 1)
 endif
 
-<<<<<<< HEAD
-=======
 ALL_BOARDS :=
 include $(ROOT_DIR)/flight/targets/*/target-defs.mk
 
-# Make sure we know a few things about the architecture before including
-# the tools.mk to ensure that we download/install the right tools.
-UNAME := $(shell uname)
-ARCH := $(shell uname -m)
-
-include $(ROOT_DIR)/make/tools.mk
-
-# We almost need to consider autoconf/automake instead of this
-# I don't know if windows supports uname :-(
-QT_SPEC=win32-g++
-UAVOBJGENERATOR="$(BUILD_DIR)/ground/uavobjgenerator/debug/uavobjgenerator.exe"
-ifeq ($(UNAME), Linux)
-  QT_SPEC=linux-g++
-  UAVOBJGENERATOR="$(BUILD_DIR)/ground/uavobjgenerator/uavobjgenerator"
-endif
-ifeq ($(UNAME), Darwin)
-  QT_SPEC=macx-g++
-  UAVOBJGENERATOR="$(BUILD_DIR)/ground/uavobjgenerator/uavobjgenerator"
-endif
-
->>>>>>> a8964868
 # OpenPilot GCS build configuration (debug | release)
 GCS_BUILD_CONF ?= debug
 
